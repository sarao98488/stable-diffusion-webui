--- conflicted
+++ resolved
@@ -1,770 +1,762 @@
-import json
-import math
-import os
-import sys
-
-import torch
-import numpy as np
-from PIL import Image, ImageFilter, ImageOps
-import random
-import cv2
-from skimage import exposure
-
-import modules.sd_hijack
-from modules import devices, prompt_parser, masking, sd_samplers, lowvram
-from modules.sd_hijack import model_hijack
-from modules.shared import opts, cmd_opts, state
-import modules.shared as shared
-import modules.face_restoration
-import modules.images as images
-import modules.styles
-import logging
-
-# some of those options should not be changed at all because they would break the model, so I removed them from options.
-opt_C = 4
-opt_f = 8
-
-
-def setup_color_correction(image):
-    logging.info("Calibrating color correction.")
-    correction_target = cv2.cvtColor(np.asarray(image.copy()), cv2.COLOR_RGB2LAB)
-    return correction_target
-
-
-def apply_color_correction(correction, image):
-    logging.info("Applying color correction.")
-    image = Image.fromarray(cv2.cvtColor(exposure.match_histograms(
-        cv2.cvtColor(
-            np.asarray(image),
-            cv2.COLOR_RGB2LAB
-        ),
-        correction,
-        channel_axis=2
-    ), cv2.COLOR_LAB2RGB).astype("uint8"))
-
-    return image
-
-
-def get_correct_sampler(p):
-    if isinstance(p, modules.processing.StableDiffusionProcessingTxt2Img):
-        return sd_samplers.samplers
-    elif isinstance(p, modules.processing.StableDiffusionProcessingImg2Img):
-        return sd_samplers.samplers_for_img2img
-
-
-class StableDiffusionProcessing:
-    def __init__(self, sd_model=None, outpath_samples=None, outpath_grids=None, prompt="", styles=None, seed=-1, subseed=-1, subseed_strength=0, seed_resize_from_h=-1, seed_resize_from_w=-1, seed_enable_extras=True, sampler_index=0, batch_size=1, n_iter=1, steps=50, cfg_scale=7.0, width=512, height=512, restore_faces=False, tiling=False, do_not_save_samples=False, do_not_save_grid=False, extra_generation_params=None, overlay_images=None, negative_prompt=None, eta=None, do_not_reload_embeddings=False):
-        self.sd_model = sd_model
-        self.outpath_samples: str = outpath_samples
-        self.outpath_grids: str = outpath_grids
-        self.prompt: str = prompt
-        self.prompt_for_display: str = None
-        self.negative_prompt: str = (negative_prompt or "")
-        self.styles: list = styles or []
-        self.seed: int = seed
-        self.subseed: int = subseed
-        self.subseed_strength: float = subseed_strength
-        self.seed_resize_from_h: int = seed_resize_from_h
-        self.seed_resize_from_w: int = seed_resize_from_w
-        self.sampler_index: int = sampler_index
-        self.batch_size: int = batch_size
-        self.n_iter: int = n_iter
-        self.steps: int = steps
-        self.cfg_scale: float = cfg_scale
-        self.width: int = width
-        self.height: int = height
-        self.restore_faces: bool = restore_faces
-        self.tiling: bool = tiling
-        self.do_not_save_samples: bool = do_not_save_samples
-        self.do_not_save_grid: bool = do_not_save_grid
-        self.extra_generation_params: dict = extra_generation_params or {}
-        self.overlay_images = overlay_images
-        self.eta = eta
-        self.do_not_reload_embeddings = do_not_reload_embeddings
-        self.paste_to = None
-        self.color_corrections = None
-        self.denoising_strength: float = 0
-        self.sampler_noise_scheduler_override = None
-        self.ddim_discretize = opts.ddim_discretize
-        self.s_churn = opts.s_churn
-        self.s_tmin = opts.s_tmin
-        self.s_tmax = float('inf')  # not representable as a standard ui option
-        self.s_noise = opts.s_noise
-
-        if not seed_enable_extras:
-            self.subseed = -1
-            self.subseed_strength = 0
-            self.seed_resize_from_h = 0
-            self.seed_resize_from_w = 0
-
-    def init(self, all_prompts, all_seeds, all_subseeds):
-        pass
-
-    def sample(self, conditioning, unconditional_conditioning, seeds, subseeds, subseed_strength):
-        raise NotImplementedError()
-
-
-class Processed:
-    def __init__(self, p: StableDiffusionProcessing, images_list, seed=-1, info="", subseed=None, all_prompts=None,
-                 all_seeds=None, all_subseeds=None, index_of_first_image=0, infotexts=None):
-        self.images = images_list
-        self.prompt = p.prompt
-        self.negative_prompt = p.negative_prompt
-        self.seed = seed
-        self.subseed = subseed
-        self.subseed_strength = p.subseed_strength
-        self.info = info
-        self.width = p.width
-        self.height = p.height
-        self.sampler_index = p.sampler_index
-        self.sampler = sd_samplers.samplers[p.sampler_index].name
-        self.cfg_scale = p.cfg_scale
-        self.steps = p.steps
-        self.batch_size = p.batch_size
-        self.restore_faces = p.restore_faces
-        self.face_restoration_model = opts.face_restoration_model if p.restore_faces else None
-        self.sd_model_hash = shared.sd_model.sd_model_hash
-        self.seed_resize_from_w = p.seed_resize_from_w
-        self.seed_resize_from_h = p.seed_resize_from_h
-        self.denoising_strength = getattr(p, 'denoising_strength', None)
-        self.extra_generation_params = p.extra_generation_params
-        self.index_of_first_image = index_of_first_image
-        self.styles = p.styles
-        self.job_timestamp = state.job_timestamp
-        self.clip_skip = opts.CLIP_stop_at_last_layers
-
-        self.eta = p.eta
-        self.ddim_discretize = p.ddim_discretize
-        self.s_churn = p.s_churn
-        self.s_tmin = p.s_tmin
-        self.s_tmax = p.s_tmax
-        self.s_noise = p.s_noise
-        self.sampler_noise_scheduler_override = p.sampler_noise_scheduler_override
-        self.prompt = self.prompt if type(self.prompt) != list else self.prompt[0]
-        self.negative_prompt = self.negative_prompt if type(self.negative_prompt) != list else self.negative_prompt[0]
-        self.seed = int(self.seed if type(self.seed) != list else self.seed[0]) if self.seed is not None else -1
-        self.subseed = int(
-            self.subseed if type(self.subseed) != list else self.subseed[0]) if self.subseed is not None else -1
-
-        self.all_prompts = all_prompts or [self.prompt]
-        self.all_seeds = all_seeds or [self.seed]
-        self.all_subseeds = all_subseeds or [self.subseed]
-        self.infotexts = infotexts or [info]
-
-    def js(self):
-        obj = {
-            "prompt": self.prompt,
-            "all_prompts": self.all_prompts,
-            "negative_prompt": self.negative_prompt,
-            "seed": self.seed,
-            "all_seeds": self.all_seeds,
-            "subseed": self.subseed,
-            "all_subseeds": self.all_subseeds,
-            "subseed_strength": self.subseed_strength,
-            "width": self.width,
-            "height": self.height,
-            "sampler_index": self.sampler_index,
-            "sampler": self.sampler,
-            "cfg_scale": self.cfg_scale,
-            "steps": self.steps,
-            "batch_size": self.batch_size,
-            "restore_faces": self.restore_faces,
-            "face_restoration_model": self.face_restoration_model,
-            "sd_model_hash": self.sd_model_hash,
-            "seed_resize_from_w": self.seed_resize_from_w,
-            "seed_resize_from_h": self.seed_resize_from_h,
-            "denoising_strength": self.denoising_strength,
-            "extra_generation_params": self.extra_generation_params,
-            "index_of_first_image": self.index_of_first_image,
-            "infotexts": self.infotexts,
-            "styles": self.styles,
-            "job_timestamp": self.job_timestamp,
-            "clip_skip": self.clip_skip,
-        }
-
-        return json.dumps(obj)
-
-    def infotext(self, p: StableDiffusionProcessing, index):
-        return create_infotext(p, self.all_prompts, self.all_seeds, self.all_subseeds, comments=[],
-                               position_in_batch=index % self.batch_size, iteration=index // self.batch_size)
-
-
-# from https://discuss.pytorch.org/t/help-regarding-slerp-function-for-generative-model-sampling/32475/3
-def slerp(val, low, high):
-    low_norm = low / torch.norm(low, dim=1, keepdim=True)
-    high_norm = high / torch.norm(high, dim=1, keepdim=True)
-    dot = (low_norm * high_norm).sum(1)
-
-    if dot.mean() > 0.9995:
-        return low * val + high * (1 - val)
-
-    omega = torch.acos(dot)
-    so = torch.sin(omega)
-    res = (torch.sin((1.0 - val) * omega) / so).unsqueeze(1) * low + (torch.sin(val * omega) / so).unsqueeze(1) * high
-    return res
-
-
-def create_random_tensors(shape, seeds, subseeds=None, subseed_strength=0.0, seed_resize_from_h=0, seed_resize_from_w=0,
-                          p=None):
-    xs = []
-
-    # if we have multiple seeds, this means we are working with batch size>1; this then
-    # enables the generation of additional tensors with noise that the sampler will use during its processing.
-    # Using those pre-generated tensors instead of simple torch.randn allows a batch with seeds [100, 101] to
-    # produce the same images as with two batches [100], [101].
-    if p is not None and p.sampler is not None and (
-            len(seeds) > 1 and opts.enable_batch_seeds or opts.eta_noise_seed_delta > 0):
-        sampler_noises = [[] for _ in range(p.sampler.number_of_needed_noises(p))]
-    else:
-        sampler_noises = None
-
-    for i, seed in enumerate(seeds):
-        noise_shape = shape if seed_resize_from_h <= 0 or seed_resize_from_w <= 0 else (
-            shape[0], seed_resize_from_h // 8, seed_resize_from_w // 8)
-
-        subnoise = None
-        if subseeds is not None:
-            subseed = 0 if i >= len(subseeds) else subseeds[i]
-
-            subnoise = devices.randn(subseed, noise_shape)
-
-        # randn results depend on device; gpu and cpu get different results for same seed;
-        # the way I see it, it's better to do this on CPU, so that everyone gets same result;
-        # but the original script had it like this, so I do not dare change it for now because
-        # it will break everyone's seeds.
-        noise = devices.randn(seed, noise_shape)
-
-        if subnoise is not None:
-            noise = slerp(subseed_strength, noise, subnoise)
-
-        if noise_shape != shape:
-            x = devices.randn(seed, shape)
-            dx = (shape[2] - noise_shape[2]) // 2
-            dy = (shape[1] - noise_shape[1]) // 2
-            w = noise_shape[2] if dx >= 0 else noise_shape[2] + 2 * dx
-            h = noise_shape[1] if dy >= 0 else noise_shape[1] + 2 * dy
-            tx = 0 if dx < 0 else dx
-            ty = 0 if dy < 0 else dy
-            dx = max(-dx, 0)
-            dy = max(-dy, 0)
-
-            x[:, ty:ty + h, tx:tx + w] = noise[:, dy:dy + h, dx:dx + w]
-            noise = x
-
-        if sampler_noises is not None:
-            cnt = p.sampler.number_of_needed_noises(p)
-
-            if opts.eta_noise_seed_delta > 0:
-                torch.manual_seed(seed + opts.eta_noise_seed_delta)
-
-            for j in range(cnt):
-                sampler_noises[j].append(devices.randn_without_seed(tuple(noise_shape)))
-
-        xs.append(noise)
-
-    if sampler_noises is not None:
-        p.sampler.sampler_noises = [torch.stack(n).to(shared.device) for n in sampler_noises]
-
-    x = torch.stack(xs).to(shared.device)
-    return x
-
-
-def decode_first_stage(model, x):
-    with devices.autocast(disable=x.dtype == devices.dtype_vae):
-        x = model.decode_first_stage(x)
-
-    return x
-
-
-def get_fixed_seed(seed):
-    if seed is None or seed == '' or seed == -1:
-        return int(random.randrange(4294967294))
-
-    return seed
-
-
-def fix_seed(p):
-    p.seed = get_fixed_seed(p.seed)
-    p.subseed = get_fixed_seed(p.subseed)
-
-
-def create_infotext(p, all_prompts, all_seeds, all_subseeds, comments, iteration=0, position_in_batch=0):
-    index = position_in_batch + iteration * p.batch_size
-
-    clip_skip = getattr(p, 'clip_skip', opts.CLIP_stop_at_last_layers)
-
-    generation_params = {
-        "Steps": p.steps,
-        "Sampler": get_correct_sampler(p)[p.sampler_index].name,
-        "CFG scale": p.cfg_scale,
-        "Seed": all_seeds[index],
-        "Face restoration": (opts.face_restoration_model if p.restore_faces else None),
-        "Size": f"{p.width}x{p.height}",
-        "Model hash": getattr(p, 'sd_model_hash',
-                              None if not opts.add_model_hash_to_info or not shared.sd_model.sd_model_hash else shared.sd_model.sd_model_hash),
-        "Model": (
-            None if not opts.add_model_name_to_info or not shared.sd_model.sd_checkpoint_info.model_name else shared.sd_model.sd_checkpoint_info.model_name.replace(
-                ',', '').replace(':', '')),
-        "Hypernet": (
-            None if shared.loaded_hypernetwork is None else shared.loaded_hypernetwork.name.replace(',', '').replace(
-                ':', '')),
-        "Batch size": (None if p.batch_size < 2 else p.batch_size),
-        "Batch pos": (None if p.batch_size < 2 else position_in_batch),
-        "Variation seed": (None if p.subseed_strength == 0 else all_subseeds[index]),
-        "Variation seed strength": (None if p.subseed_strength == 0 else p.subseed_strength),
-        "Seed resize from": (
-            None if p.seed_resize_from_w == 0 or p.seed_resize_from_h == 0 else f"{p.seed_resize_from_w}x{p.seed_resize_from_h}"),
-        "Denoising strength": getattr(p, 'denoising_strength', None),
-        "Eta": (None if p.sampler is None or p.sampler.eta == p.sampler.default_eta else p.sampler.eta),
-        "Clip skip": None if clip_skip <= 1 else clip_skip,
-        "ENSD": None if opts.eta_noise_seed_delta == 0 else opts.eta_noise_seed_delta,
-    }
-
-    generation_params.update(p.extra_generation_params)
-
-    generation_params_text = ", ".join(
-        [k if k == v else f'{k}: {v}' for k, v in generation_params.items() if v is not None])
-
-    negative_prompt_text = "\nNegative prompt: " + p.negative_prompt if p.negative_prompt else ""
-
-    return f"{all_prompts[index]}{negative_prompt_text}\n{generation_params_text}".strip()
-
-
-def process_images(p: StableDiffusionProcessing) -> Processed:
-    """this is the main loop that both txt2img and img2img use; it calls func_init once inside all the scopes and func_sample once per batch"""
-
-    if type(p.prompt) == list:
-        assert (len(p.prompt) > 0)
-    else:
-        assert p.prompt is not None
-
-    with open(os.path.join(shared.script_path, "params.txt"), "w", encoding="utf8") as file:
-        processed = Processed(p, [], p.seed, "")
-        file.write(processed.infotext(p, 0))
-
-    devices.torch_gc()
-
-    seed = get_fixed_seed(p.seed)
-    subseed = get_fixed_seed(p.subseed)
-
-    modules.sd_hijack.model_hijack.apply_circular(p.tiling)
-    modules.sd_hijack.model_hijack.clear_comments()
-
-    comments = {}
-
-    shared.prompt_styles.apply_styles(p)
-
-    if type(p.prompt) == list:
-        all_prompts = p.prompt
-    else:
-        all_prompts = p.batch_size * p.n_iter * [p.prompt]
-
-    if type(seed) == list:
-        all_seeds = seed
-    else:
-        all_seeds = [int(seed) + (x if p.subseed_strength == 0 else 0) for x in range(len(all_prompts))]
-
-    if type(subseed) == list:
-        all_subseeds = subseed
-    else:
-        all_subseeds = [int(subseed) + x for x in range(len(all_prompts))]
-
-    def infotext(iteration=0, position_in_batch=0):
-        return create_infotext(p, all_prompts, all_seeds, all_subseeds, comments, iteration, position_in_batch)
-
-    if os.path.exists(cmd_opts.embeddings_dir) and not p.do_not_reload_embeddings:
-        model_hijack.embedding_db.load_textual_inversion_embeddings()
-
-    infotexts = []
-    output_images = []
-
-    with torch.no_grad(), p.sd_model.ema_scope():
-        with devices.autocast():
-            p.init(all_prompts, all_seeds, all_subseeds)
-
-        if state.job_count == -1:
-            state.job_count = p.n_iter
-
-        for n in range(p.n_iter):
-            if state.skipped:
-                state.skipped = False
-
-            if state.interrupted:
-                break
-
-            prompts = all_prompts[n * p.batch_size:(n + 1) * p.batch_size]
-            seeds = all_seeds[n * p.batch_size:(n + 1) * p.batch_size]
-            subseeds = all_subseeds[n * p.batch_size:(n + 1) * p.batch_size]
-
-            if (len(prompts) == 0):
-                break
-
-            # uc = p.sd_model.get_learned_conditioning(len(prompts) * [p.negative_prompt])
-            # c = p.sd_model.get_learned_conditioning(prompts)
-            with devices.autocast():
-                shared.aesthetic_clip.set_skip(True)
-                uc = prompt_parser.get_learned_conditioning(shared.sd_model, len(prompts) * [p.negative_prompt],
-                                                            p.steps)
-                shared.aesthetic_clip.set_skip(False)
-                c = prompt_parser.get_multicond_learned_conditioning(shared.sd_model, prompts, p.steps)
-
-            if len(model_hijack.comments) > 0:
-                for comment in model_hijack.comments:
-                    comments[comment] = 1
-
-            if p.n_iter > 1:
-                shared.state.job = f"Batch {n + 1} out of {p.n_iter}"
-
-            with devices.autocast():
-                samples_ddim = p.sample(conditioning=c, unconditional_conditioning=uc, seeds=seeds, subseeds=subseeds,
-                                        subseed_strength=p.subseed_strength)
-
-<<<<<<< HEAD
-            if state.interrupted or state.skipped:
-                # if we are interrupted, sample returns just noise
-                # use the image collected previously in sampler loop
-                samples_ddim = shared.state.current_latent
-
-=======
->>>>>>> c1093b80
-            samples_ddim = samples_ddim.to(devices.dtype_vae)
-            x_samples_ddim = decode_first_stage(p.sd_model, samples_ddim)
-            x_samples_ddim = torch.clamp((x_samples_ddim + 1.0) / 2.0, min=0.0, max=1.0)
-
-            del samples_ddim
-
-            if shared.cmd_opts.lowvram or shared.cmd_opts.medvram:
-                lowvram.send_everything_to_cpu()
-
-            devices.torch_gc()
-
-            if opts.filter_nsfw:
-                import modules.safety as safety
-                x_samples_ddim = modules.safety.censor_batch(x_samples_ddim)
-
-            for i, x_sample in enumerate(x_samples_ddim):
-                x_sample = 255. * np.moveaxis(x_sample.cpu().numpy(), 0, 2)
-                x_sample = x_sample.astype(np.uint8)
-
-                if p.restore_faces:
-                    if opts.save and not p.do_not_save_samples and opts.save_images_before_face_restoration:
-                        images.save_image(Image.fromarray(x_sample), p.outpath_samples, "", seeds[i], prompts[i],
-                                          opts.samples_format, info=infotext(n, i), p=p,
-                                          suffix="-before-face-restoration")
-
-                    devices.torch_gc()
-
-                    x_sample = modules.face_restoration.restore_faces(x_sample)
-                    devices.torch_gc()
-
-                image = Image.fromarray(x_sample)
-
-                if p.color_corrections is not None and i < len(p.color_corrections):
-                    if opts.save and not p.do_not_save_samples and opts.save_images_before_color_correction:
-                        images.save_image(image, p.outpath_samples, "", seeds[i], prompts[i], opts.samples_format,
-                                          info=infotext(n, i), p=p, suffix="-before-color-correction")
-                    image = apply_color_correction(p.color_corrections[i], image)
-
-                if p.overlay_images is not None and i < len(p.overlay_images):
-                    overlay = p.overlay_images[i]
-
-                    if p.paste_to is not None:
-                        x, y, w, h = p.paste_to
-                        base_image = Image.new('RGBA', (overlay.width, overlay.height))
-                        image = images.resize_image(1, image, w, h)
-                        base_image.paste(image, (x, y))
-                        image = base_image
-
-                    image = image.convert('RGBA')
-                    image.alpha_composite(overlay)
-                    image = image.convert('RGB')
-
-                if opts.samples_save and not p.do_not_save_samples:
-                    images.save_image(image, p.outpath_samples, "", seeds[i], prompts[i], opts.samples_format,
-                                      info=infotext(n, i), p=p)
-
-                text = infotext(n, i)
-                infotexts.append(text)
-                if opts.enable_pnginfo:
-                    image.info["parameters"] = text
-                output_images.append(image)
-
-            del x_samples_ddim
-
-            devices.torch_gc()
-
-            state.nextjob()
-
-        p.color_corrections = None
-
-        index_of_first_image = 0
-        unwanted_grid_because_of_img_count = len(output_images) < 2 and opts.grid_only_if_multiple
-        if (opts.return_grid or opts.grid_save) and not p.do_not_save_grid and not unwanted_grid_because_of_img_count:
-            grid = images.image_grid(output_images, p.batch_size)
-
-            if opts.return_grid:
-                text = infotext()
-                infotexts.insert(0, text)
-                if opts.enable_pnginfo:
-                    grid.info["parameters"] = text
-                output_images.insert(0, grid)
-                index_of_first_image = 1
-
-            if opts.grid_save:
-                images.save_image(grid, p.outpath_grids, "grid", all_seeds[0], all_prompts[0], opts.grid_format,
-                                  info=infotext(), short_filename=not opts.grid_extended_filename, p=p, grid=True)
-
-    devices.torch_gc()
-    return Processed(p, output_images, all_seeds[0], infotext() + "".join(["\n\n" + x for x in comments]),
-                     subseed=all_subseeds[0], all_prompts=all_prompts, all_seeds=all_seeds, all_subseeds=all_subseeds,
-                     index_of_first_image=index_of_first_image, infotexts=infotexts)
-
-
-class StableDiffusionProcessingTxt2Img(StableDiffusionProcessing):
-    sampler = None
-
-    def __init__(self, enable_hr=False, denoising_strength=0.75, firstphase_width=0, firstphase_height=0, **kwargs):
-        super().__init__(**kwargs)
-        self.enable_hr = enable_hr
-        self.denoising_strength = denoising_strength
-        self.firstphase_width = firstphase_width
-        self.firstphase_height = firstphase_height
-        self.truncate_x = 0
-        self.truncate_y = 0
-
-    def init(self, all_prompts, all_seeds, all_subseeds):
-        if self.enable_hr:
-            if state.job_count == -1:
-                state.job_count = self.n_iter * 2
-            else:
-                state.job_count = state.job_count * 2
-
-            if self.firstphase_width == 0 or self.firstphase_height == 0:
-                desired_pixel_count = 512 * 512
-                actual_pixel_count = self.width * self.height
-                scale = math.sqrt(desired_pixel_count / actual_pixel_count)
-                self.firstphase_width = math.ceil(scale * self.width / 64) * 64
-                self.firstphase_height = math.ceil(scale * self.height / 64) * 64
-                firstphase_width_truncated = int(scale * self.width)
-                firstphase_height_truncated = int(scale * self.height)
-
-            else:
-
-                width_ratio = self.width / self.firstphase_width
-                height_ratio = self.height / self.firstphase_height
-
-                if width_ratio > height_ratio:
-                    firstphase_width_truncated = self.firstphase_width
-                    firstphase_height_truncated = self.firstphase_width * self.height / self.width
-                else:
-                    firstphase_width_truncated = self.firstphase_height * self.width / self.height
-                    firstphase_height_truncated = self.firstphase_height
-
-            self.extra_generation_params["First pass size"] = f"{self.firstphase_width}x{self.firstphase_height}"
-            self.truncate_x = int(self.firstphase_width - firstphase_width_truncated) // opt_f
-            self.truncate_y = int(self.firstphase_height - firstphase_height_truncated) // opt_f
-
-    def sample(self, conditioning, unconditional_conditioning, seeds, subseeds, subseed_strength):
-        self.sampler = sd_samplers.create_sampler_with_index(sd_samplers.samplers, self.sampler_index, self.sd_model)
-
-        if not self.enable_hr:
-            x = create_random_tensors([opt_C, self.height // opt_f, self.width // opt_f], seeds=seeds,
-                                      subseeds=subseeds, subseed_strength=self.subseed_strength,
-                                      seed_resize_from_h=self.seed_resize_from_h,
-                                      seed_resize_from_w=self.seed_resize_from_w, p=self)
-            samples = self.sampler.sample(self, x, conditioning, unconditional_conditioning)
-            return samples
-
-        x = create_random_tensors([opt_C, self.firstphase_height // opt_f, self.firstphase_width // opt_f], seeds=seeds,
-                                  subseeds=subseeds, subseed_strength=self.subseed_strength,
-                                  seed_resize_from_h=self.seed_resize_from_h,
-                                  seed_resize_from_w=self.seed_resize_from_w, p=self)
-        samples = self.sampler.sample(self, x, conditioning, unconditional_conditioning)
-
-        samples = samples[:, :, self.truncate_y // 2:samples.shape[2] - self.truncate_y // 2,
-                  self.truncate_x // 2:samples.shape[3] - self.truncate_x // 2]
-
-        if opts.use_scale_latent_for_hires_fix:
-            samples = torch.nn.functional.interpolate(samples, size=(self.height // opt_f, self.width // opt_f),
-                                                      mode="bilinear")
-        else:
-            decoded_samples = decode_first_stage(self.sd_model, samples)
-            lowres_samples = torch.clamp((decoded_samples + 1.0) / 2.0, min=0.0, max=1.0)
-
-            batch_images = []
-            for i, x_sample in enumerate(lowres_samples):
-                x_sample = 255. * np.moveaxis(x_sample.cpu().numpy(), 0, 2)
-                x_sample = x_sample.astype(np.uint8)
-                image = Image.fromarray(x_sample)
-                image = images.resize_image(0, image, self.width, self.height)
-                image = np.array(image).astype(np.float32) / 255.0
-                image = np.moveaxis(image, 2, 0)
-                batch_images.append(image)
-
-            decoded_samples = torch.from_numpy(np.array(batch_images))
-            decoded_samples = decoded_samples.to(shared.device)
-            decoded_samples = 2. * decoded_samples - 1.
-
-            samples = self.sd_model.get_first_stage_encoding(self.sd_model.encode_first_stage(decoded_samples))
-
-        shared.state.nextjob()
-
-        self.sampler = sd_samplers.create_sampler_with_index(sd_samplers.samplers, self.sampler_index, self.sd_model)
-
-        noise = create_random_tensors(samples.shape[1:], seeds=seeds, subseeds=subseeds,
-                                      subseed_strength=subseed_strength, seed_resize_from_h=self.seed_resize_from_h,
-                                      seed_resize_from_w=self.seed_resize_from_w, p=self)
-
-        # GC now before running the next img2img to prevent running out of memory
-        x = None
-        devices.torch_gc()
-
-        samples = self.sampler.sample_img2img(self, samples, noise, conditioning, unconditional_conditioning,
-                                              steps=self.steps)
-
-        return samples
-
-
-class StableDiffusionProcessingImg2Img(StableDiffusionProcessing):
-    sampler = None
-
-    def __init__(self, init_images=None, resize_mode=0, denoising_strength=0.75, mask=None, mask_blur=4,
-                 inpainting_fill=0, inpaint_full_res=True, inpaint_full_res_padding=0, inpainting_mask_invert=0,
-                 **kwargs):
-        super().__init__(**kwargs)
-
-        self.init_images = init_images
-        self.resize_mode: int = resize_mode
-        self.denoising_strength: float = denoising_strength
-        self.init_latent = None
-        self.image_mask = mask
-        # self.image_unblurred_mask = None
-        self.latent_mask = None
-        self.mask_for_overlay = None
-        self.mask_blur = mask_blur
-        self.inpainting_fill = inpainting_fill
-        self.inpaint_full_res = inpaint_full_res
-        self.inpaint_full_res_padding = inpaint_full_res_padding
-        self.inpainting_mask_invert = inpainting_mask_invert
-        self.mask = None
-        self.nmask = None
-
-    def init(self, all_prompts, all_seeds, all_subseeds):
-        self.sampler = sd_samplers.create_sampler_with_index(sd_samplers.samplers_for_img2img, self.sampler_index,
-                                                             self.sd_model)
-        crop_region = None
-
-        if self.image_mask is not None:
-            self.image_mask = self.image_mask.convert('L')
-
-            if self.inpainting_mask_invert:
-                self.image_mask = ImageOps.invert(self.image_mask)
-
-            # self.image_unblurred_mask = self.image_mask
-
-            if self.mask_blur > 0:
-                self.image_mask = self.image_mask.filter(ImageFilter.GaussianBlur(self.mask_blur))
-
-            if self.inpaint_full_res:
-                self.mask_for_overlay = self.image_mask
-                mask = self.image_mask.convert('L')
-                crop_region = masking.get_crop_region(np.array(mask), self.inpaint_full_res_padding)
-                crop_region = masking.expand_crop_region(crop_region, self.width, self.height, mask.width, mask.height)
-                x1, y1, x2, y2 = crop_region
-
-                mask = mask.crop(crop_region)
-                self.image_mask = images.resize_image(2, mask, self.width, self.height)
-                self.paste_to = (x1, y1, x2 - x1, y2 - y1)
-            else:
-                self.image_mask = images.resize_image(self.resize_mode, self.image_mask, self.width, self.height)
-                np_mask = np.array(self.image_mask)
-                np_mask = np.clip((np_mask.astype(np.float32)) * 2, 0, 255).astype(np.uint8)
-                self.mask_for_overlay = Image.fromarray(np_mask)
-
-            self.overlay_images = []
-
-        latent_mask = self.latent_mask if self.latent_mask is not None else self.image_mask
-
-        add_color_corrections = opts.img2img_color_correction and self.color_corrections is None
-        if add_color_corrections:
-            self.color_corrections = []
-        imgs = []
-        for img in self.init_images:
-            image = img.convert("RGB")
-
-            if crop_region is None:
-                image = images.resize_image(self.resize_mode, image, self.width, self.height)
-
-            if self.image_mask is not None:
-                image_masked = Image.new('RGBa', (image.width, image.height))
-                image_masked.paste(image.convert("RGBA").convert("RGBa"),
-                                   mask=ImageOps.invert(self.mask_for_overlay.convert('L')))
-
-                self.overlay_images.append(image_masked.convert('RGBA'))
-
-            if crop_region is not None:
-                image = image.crop(crop_region)
-                image = images.resize_image(2, image, self.width, self.height)
-
-            if self.image_mask is not None:
-                if self.inpainting_fill != 1:
-                    image = masking.fill(image, latent_mask)
-
-            if add_color_corrections:
-                self.color_corrections.append(setup_color_correction(image))
-
-            image = np.array(image).astype(np.float32) / 255.0
-            image = np.moveaxis(image, 2, 0)
-
-            imgs.append(image)
-
-        if len(imgs) == 1:
-            batch_images = np.expand_dims(imgs[0], axis=0).repeat(self.batch_size, axis=0)
-            if self.overlay_images is not None:
-                self.overlay_images = self.overlay_images * self.batch_size
-        elif len(imgs) <= self.batch_size:
-            self.batch_size = len(imgs)
-            batch_images = np.array(imgs)
-        else:
-            raise RuntimeError(f"bad number of images passed: {len(imgs)}; expecting {self.batch_size} or less")
-
-        image = torch.from_numpy(batch_images)
-        image = 2. * image - 1.
-        image = image.to(shared.device)
-
-        self.init_latent = self.sd_model.get_first_stage_encoding(self.sd_model.encode_first_stage(image))
-
-        if self.image_mask is not None:
-            init_mask = latent_mask
-            latmask = init_mask.convert('RGB').resize((self.init_latent.shape[3], self.init_latent.shape[2]))
-            latmask = np.moveaxis(np.array(latmask, dtype=np.float32), 2, 0) / 255
-            latmask = latmask[0]
-            latmask = np.around(latmask)
-            latmask = np.tile(latmask[None], (4, 1, 1))
-
-            self.mask = torch.asarray(1.0 - latmask).to(shared.device).type(self.sd_model.dtype)
-            self.nmask = torch.asarray(latmask).to(shared.device).type(self.sd_model.dtype)
-
-            # this needs to be fixed to be done in sample() using actual seeds for batches
-            if self.inpainting_fill == 2:
-                self.init_latent = self.init_latent * self.mask + create_random_tensors(self.init_latent.shape[1:],
-                                                                                        all_seeds[
-                                                                                        0:self.init_latent.shape[
-                                                                                            0]]) * self.nmask
-            elif self.inpainting_fill == 3:
-                self.init_latent = self.init_latent * self.mask
-
-    def sample(self, conditioning, unconditional_conditioning, seeds, subseeds, subseed_strength):
-        x = create_random_tensors([opt_C, self.height // opt_f, self.width // opt_f], seeds=seeds, subseeds=subseeds,
-                                  subseed_strength=self.subseed_strength, seed_resize_from_h=self.seed_resize_from_h,
-                                  seed_resize_from_w=self.seed_resize_from_w, p=self)
-
-        samples = self.sampler.sample_img2img(self, self.init_latent, x, conditioning, unconditional_conditioning)
-
-        if self.mask is not None:
-            samples = samples * self.nmask + self.init_latent * self.mask
-
-        del x
-        devices.torch_gc()
-
-        return samples
+import json
+import math
+import os
+import sys
+
+import torch
+import numpy as np
+from PIL import Image, ImageFilter, ImageOps
+import random
+import cv2
+from skimage import exposure
+
+import modules.sd_hijack
+from modules import devices, prompt_parser, masking, sd_samplers, lowvram
+from modules.sd_hijack import model_hijack
+from modules.shared import opts, cmd_opts, state
+import modules.shared as shared
+import modules.face_restoration
+import modules.images as images
+import modules.styles
+import logging
+
+# some of those options should not be changed at all because they would break the model, so I removed them from options.
+opt_C = 4
+opt_f = 8
+
+
+def setup_color_correction(image):
+    logging.info("Calibrating color correction.")
+    correction_target = cv2.cvtColor(np.asarray(image.copy()), cv2.COLOR_RGB2LAB)
+    return correction_target
+
+
+def apply_color_correction(correction, image):
+    logging.info("Applying color correction.")
+    image = Image.fromarray(cv2.cvtColor(exposure.match_histograms(
+        cv2.cvtColor(
+            np.asarray(image),
+            cv2.COLOR_RGB2LAB
+        ),
+        correction,
+        channel_axis=2
+    ), cv2.COLOR_LAB2RGB).astype("uint8"))
+
+    return image
+
+
+def get_correct_sampler(p):
+    if isinstance(p, modules.processing.StableDiffusionProcessingTxt2Img):
+        return sd_samplers.samplers
+    elif isinstance(p, modules.processing.StableDiffusionProcessingImg2Img):
+        return sd_samplers.samplers_for_img2img
+
+
+class StableDiffusionProcessing:
+    def __init__(self, sd_model=None, outpath_samples=None, outpath_grids=None, prompt="", styles=None, seed=-1, subseed=-1, subseed_strength=0, seed_resize_from_h=-1, seed_resize_from_w=-1, seed_enable_extras=True, sampler_index=0, batch_size=1, n_iter=1, steps=50, cfg_scale=7.0, width=512, height=512, restore_faces=False, tiling=False, do_not_save_samples=False, do_not_save_grid=False, extra_generation_params=None, overlay_images=None, negative_prompt=None, eta=None, do_not_reload_embeddings=False):
+        self.sd_model = sd_model
+        self.outpath_samples: str = outpath_samples
+        self.outpath_grids: str = outpath_grids
+        self.prompt: str = prompt
+        self.prompt_for_display: str = None
+        self.negative_prompt: str = (negative_prompt or "")
+        self.styles: list = styles or []
+        self.seed: int = seed
+        self.subseed: int = subseed
+        self.subseed_strength: float = subseed_strength
+        self.seed_resize_from_h: int = seed_resize_from_h
+        self.seed_resize_from_w: int = seed_resize_from_w
+        self.sampler_index: int = sampler_index
+        self.batch_size: int = batch_size
+        self.n_iter: int = n_iter
+        self.steps: int = steps
+        self.cfg_scale: float = cfg_scale
+        self.width: int = width
+        self.height: int = height
+        self.restore_faces: bool = restore_faces
+        self.tiling: bool = tiling
+        self.do_not_save_samples: bool = do_not_save_samples
+        self.do_not_save_grid: bool = do_not_save_grid
+        self.extra_generation_params: dict = extra_generation_params or {}
+        self.overlay_images = overlay_images
+        self.eta = eta
+        self.do_not_reload_embeddings = do_not_reload_embeddings
+        self.paste_to = None
+        self.color_corrections = None
+        self.denoising_strength: float = 0
+        self.sampler_noise_scheduler_override = None
+        self.ddim_discretize = opts.ddim_discretize
+        self.s_churn = opts.s_churn
+        self.s_tmin = opts.s_tmin
+        self.s_tmax = float('inf')  # not representable as a standard ui option
+        self.s_noise = opts.s_noise
+
+        if not seed_enable_extras:
+            self.subseed = -1
+            self.subseed_strength = 0
+            self.seed_resize_from_h = 0
+            self.seed_resize_from_w = 0
+
+    def init(self, all_prompts, all_seeds, all_subseeds):
+        pass
+
+    def sample(self, conditioning, unconditional_conditioning, seeds, subseeds, subseed_strength):
+        raise NotImplementedError()
+
+
+class Processed:
+    def __init__(self, p: StableDiffusionProcessing, images_list, seed=-1, info="", subseed=None, all_prompts=None,
+                 all_seeds=None, all_subseeds=None, index_of_first_image=0, infotexts=None):
+        self.images = images_list
+        self.prompt = p.prompt
+        self.negative_prompt = p.negative_prompt
+        self.seed = seed
+        self.subseed = subseed
+        self.subseed_strength = p.subseed_strength
+        self.info = info
+        self.width = p.width
+        self.height = p.height
+        self.sampler_index = p.sampler_index
+        self.sampler = sd_samplers.samplers[p.sampler_index].name
+        self.cfg_scale = p.cfg_scale
+        self.steps = p.steps
+        self.batch_size = p.batch_size
+        self.restore_faces = p.restore_faces
+        self.face_restoration_model = opts.face_restoration_model if p.restore_faces else None
+        self.sd_model_hash = shared.sd_model.sd_model_hash
+        self.seed_resize_from_w = p.seed_resize_from_w
+        self.seed_resize_from_h = p.seed_resize_from_h
+        self.denoising_strength = getattr(p, 'denoising_strength', None)
+        self.extra_generation_params = p.extra_generation_params
+        self.index_of_first_image = index_of_first_image
+        self.styles = p.styles
+        self.job_timestamp = state.job_timestamp
+        self.clip_skip = opts.CLIP_stop_at_last_layers
+
+        self.eta = p.eta
+        self.ddim_discretize = p.ddim_discretize
+        self.s_churn = p.s_churn
+        self.s_tmin = p.s_tmin
+        self.s_tmax = p.s_tmax
+        self.s_noise = p.s_noise
+        self.sampler_noise_scheduler_override = p.sampler_noise_scheduler_override
+        self.prompt = self.prompt if type(self.prompt) != list else self.prompt[0]
+        self.negative_prompt = self.negative_prompt if type(self.negative_prompt) != list else self.negative_prompt[0]
+        self.seed = int(self.seed if type(self.seed) != list else self.seed[0]) if self.seed is not None else -1
+        self.subseed = int(
+            self.subseed if type(self.subseed) != list else self.subseed[0]) if self.subseed is not None else -1
+
+        self.all_prompts = all_prompts or [self.prompt]
+        self.all_seeds = all_seeds or [self.seed]
+        self.all_subseeds = all_subseeds or [self.subseed]
+        self.infotexts = infotexts or [info]
+
+    def js(self):
+        obj = {
+            "prompt": self.prompt,
+            "all_prompts": self.all_prompts,
+            "negative_prompt": self.negative_prompt,
+            "seed": self.seed,
+            "all_seeds": self.all_seeds,
+            "subseed": self.subseed,
+            "all_subseeds": self.all_subseeds,
+            "subseed_strength": self.subseed_strength,
+            "width": self.width,
+            "height": self.height,
+            "sampler_index": self.sampler_index,
+            "sampler": self.sampler,
+            "cfg_scale": self.cfg_scale,
+            "steps": self.steps,
+            "batch_size": self.batch_size,
+            "restore_faces": self.restore_faces,
+            "face_restoration_model": self.face_restoration_model,
+            "sd_model_hash": self.sd_model_hash,
+            "seed_resize_from_w": self.seed_resize_from_w,
+            "seed_resize_from_h": self.seed_resize_from_h,
+            "denoising_strength": self.denoising_strength,
+            "extra_generation_params": self.extra_generation_params,
+            "index_of_first_image": self.index_of_first_image,
+            "infotexts": self.infotexts,
+            "styles": self.styles,
+            "job_timestamp": self.job_timestamp,
+            "clip_skip": self.clip_skip,
+        }
+
+        return json.dumps(obj)
+
+    def infotext(self, p: StableDiffusionProcessing, index):
+        return create_infotext(p, self.all_prompts, self.all_seeds, self.all_subseeds, comments=[],
+                               position_in_batch=index % self.batch_size, iteration=index // self.batch_size)
+
+
+# from https://discuss.pytorch.org/t/help-regarding-slerp-function-for-generative-model-sampling/32475/3
+def slerp(val, low, high):
+    low_norm = low / torch.norm(low, dim=1, keepdim=True)
+    high_norm = high / torch.norm(high, dim=1, keepdim=True)
+    dot = (low_norm * high_norm).sum(1)
+
+    if dot.mean() > 0.9995:
+        return low * val + high * (1 - val)
+
+    omega = torch.acos(dot)
+    so = torch.sin(omega)
+    res = (torch.sin((1.0 - val) * omega) / so).unsqueeze(1) * low + (torch.sin(val * omega) / so).unsqueeze(1) * high
+    return res
+
+
+def create_random_tensors(shape, seeds, subseeds=None, subseed_strength=0.0, seed_resize_from_h=0, seed_resize_from_w=0,
+                          p=None):
+    xs = []
+
+    # if we have multiple seeds, this means we are working with batch size>1; this then
+    # enables the generation of additional tensors with noise that the sampler will use during its processing.
+    # Using those pre-generated tensors instead of simple torch.randn allows a batch with seeds [100, 101] to
+    # produce the same images as with two batches [100], [101].
+    if p is not None and p.sampler is not None and (
+            len(seeds) > 1 and opts.enable_batch_seeds or opts.eta_noise_seed_delta > 0):
+        sampler_noises = [[] for _ in range(p.sampler.number_of_needed_noises(p))]
+    else:
+        sampler_noises = None
+
+    for i, seed in enumerate(seeds):
+        noise_shape = shape if seed_resize_from_h <= 0 or seed_resize_from_w <= 0 else (
+            shape[0], seed_resize_from_h // 8, seed_resize_from_w // 8)
+
+        subnoise = None
+        if subseeds is not None:
+            subseed = 0 if i >= len(subseeds) else subseeds[i]
+
+            subnoise = devices.randn(subseed, noise_shape)
+
+        # randn results depend on device; gpu and cpu get different results for same seed;
+        # the way I see it, it's better to do this on CPU, so that everyone gets same result;
+        # but the original script had it like this, so I do not dare change it for now because
+        # it will break everyone's seeds.
+        noise = devices.randn(seed, noise_shape)
+
+        if subnoise is not None:
+            noise = slerp(subseed_strength, noise, subnoise)
+
+        if noise_shape != shape:
+            x = devices.randn(seed, shape)
+            dx = (shape[2] - noise_shape[2]) // 2
+            dy = (shape[1] - noise_shape[1]) // 2
+            w = noise_shape[2] if dx >= 0 else noise_shape[2] + 2 * dx
+            h = noise_shape[1] if dy >= 0 else noise_shape[1] + 2 * dy
+            tx = 0 if dx < 0 else dx
+            ty = 0 if dy < 0 else dy
+            dx = max(-dx, 0)
+            dy = max(-dy, 0)
+
+            x[:, ty:ty + h, tx:tx + w] = noise[:, dy:dy + h, dx:dx + w]
+            noise = x
+
+        if sampler_noises is not None:
+            cnt = p.sampler.number_of_needed_noises(p)
+
+            if opts.eta_noise_seed_delta > 0:
+                torch.manual_seed(seed + opts.eta_noise_seed_delta)
+
+            for j in range(cnt):
+                sampler_noises[j].append(devices.randn_without_seed(tuple(noise_shape)))
+
+        xs.append(noise)
+
+    if sampler_noises is not None:
+        p.sampler.sampler_noises = [torch.stack(n).to(shared.device) for n in sampler_noises]
+
+    x = torch.stack(xs).to(shared.device)
+    return x
+
+
+def decode_first_stage(model, x):
+    with devices.autocast(disable=x.dtype == devices.dtype_vae):
+        x = model.decode_first_stage(x)
+
+    return x
+
+
+def get_fixed_seed(seed):
+    if seed is None or seed == '' or seed == -1:
+        return int(random.randrange(4294967294))
+
+    return seed
+
+
+def fix_seed(p):
+    p.seed = get_fixed_seed(p.seed)
+    p.subseed = get_fixed_seed(p.subseed)
+
+
+def create_infotext(p, all_prompts, all_seeds, all_subseeds, comments, iteration=0, position_in_batch=0):
+    index = position_in_batch + iteration * p.batch_size
+
+    clip_skip = getattr(p, 'clip_skip', opts.CLIP_stop_at_last_layers)
+
+    generation_params = {
+        "Steps": p.steps,
+        "Sampler": get_correct_sampler(p)[p.sampler_index].name,
+        "CFG scale": p.cfg_scale,
+        "Seed": all_seeds[index],
+        "Face restoration": (opts.face_restoration_model if p.restore_faces else None),
+        "Size": f"{p.width}x{p.height}",
+        "Model hash": getattr(p, 'sd_model_hash',
+                              None if not opts.add_model_hash_to_info or not shared.sd_model.sd_model_hash else shared.sd_model.sd_model_hash),
+        "Model": (
+            None if not opts.add_model_name_to_info or not shared.sd_model.sd_checkpoint_info.model_name else shared.sd_model.sd_checkpoint_info.model_name.replace(
+                ',', '').replace(':', '')),
+        "Hypernet": (
+            None if shared.loaded_hypernetwork is None else shared.loaded_hypernetwork.name.replace(',', '').replace(
+                ':', '')),
+        "Batch size": (None if p.batch_size < 2 else p.batch_size),
+        "Batch pos": (None if p.batch_size < 2 else position_in_batch),
+        "Variation seed": (None if p.subseed_strength == 0 else all_subseeds[index]),
+        "Variation seed strength": (None if p.subseed_strength == 0 else p.subseed_strength),
+        "Seed resize from": (
+            None if p.seed_resize_from_w == 0 or p.seed_resize_from_h == 0 else f"{p.seed_resize_from_w}x{p.seed_resize_from_h}"),
+        "Denoising strength": getattr(p, 'denoising_strength', None),
+        "Eta": (None if p.sampler is None or p.sampler.eta == p.sampler.default_eta else p.sampler.eta),
+        "Clip skip": None if clip_skip <= 1 else clip_skip,
+        "ENSD": None if opts.eta_noise_seed_delta == 0 else opts.eta_noise_seed_delta,
+    }
+
+    generation_params.update(p.extra_generation_params)
+
+    generation_params_text = ", ".join(
+        [k if k == v else f'{k}: {v}' for k, v in generation_params.items() if v is not None])
+
+    negative_prompt_text = "\nNegative prompt: " + p.negative_prompt if p.negative_prompt else ""
+
+    return f"{all_prompts[index]}{negative_prompt_text}\n{generation_params_text}".strip()
+
+
+def process_images(p: StableDiffusionProcessing) -> Processed:
+    """this is the main loop that both txt2img and img2img use; it calls func_init once inside all the scopes and func_sample once per batch"""
+
+    if type(p.prompt) == list:
+        assert (len(p.prompt) > 0)
+    else:
+        assert p.prompt is not None
+
+    with open(os.path.join(shared.script_path, "params.txt"), "w", encoding="utf8") as file:
+        processed = Processed(p, [], p.seed, "")
+        file.write(processed.infotext(p, 0))
+
+    devices.torch_gc()
+
+    seed = get_fixed_seed(p.seed)
+    subseed = get_fixed_seed(p.subseed)
+
+    modules.sd_hijack.model_hijack.apply_circular(p.tiling)
+    modules.sd_hijack.model_hijack.clear_comments()
+
+    comments = {}
+
+    shared.prompt_styles.apply_styles(p)
+
+    if type(p.prompt) == list:
+        all_prompts = p.prompt
+    else:
+        all_prompts = p.batch_size * p.n_iter * [p.prompt]
+
+    if type(seed) == list:
+        all_seeds = seed
+    else:
+        all_seeds = [int(seed) + (x if p.subseed_strength == 0 else 0) for x in range(len(all_prompts))]
+
+    if type(subseed) == list:
+        all_subseeds = subseed
+    else:
+        all_subseeds = [int(subseed) + x for x in range(len(all_prompts))]
+
+    def infotext(iteration=0, position_in_batch=0):
+        return create_infotext(p, all_prompts, all_seeds, all_subseeds, comments, iteration, position_in_batch)
+
+    if os.path.exists(cmd_opts.embeddings_dir) and not p.do_not_reload_embeddings:
+        model_hijack.embedding_db.load_textual_inversion_embeddings()
+
+    infotexts = []
+    output_images = []
+
+    with torch.no_grad(), p.sd_model.ema_scope():
+        with devices.autocast():
+            p.init(all_prompts, all_seeds, all_subseeds)
+
+        if state.job_count == -1:
+            state.job_count = p.n_iter
+
+        for n in range(p.n_iter):
+            if state.skipped:
+                state.skipped = False
+
+            if state.interrupted:
+                break
+
+            prompts = all_prompts[n * p.batch_size:(n + 1) * p.batch_size]
+            seeds = all_seeds[n * p.batch_size:(n + 1) * p.batch_size]
+            subseeds = all_subseeds[n * p.batch_size:(n + 1) * p.batch_size]
+
+            if (len(prompts) == 0):
+                break
+
+            # uc = p.sd_model.get_learned_conditioning(len(prompts) * [p.negative_prompt])
+            # c = p.sd_model.get_learned_conditioning(prompts)
+            with devices.autocast():
+                shared.aesthetic_clip.set_skip(True)
+                uc = prompt_parser.get_learned_conditioning(shared.sd_model, len(prompts) * [p.negative_prompt],
+                                                            p.steps)
+                shared.aesthetic_clip.set_skip(False)
+                c = prompt_parser.get_multicond_learned_conditioning(shared.sd_model, prompts, p.steps)
+
+            if len(model_hijack.comments) > 0:
+                for comment in model_hijack.comments:
+                    comments[comment] = 1
+
+            if p.n_iter > 1:
+                shared.state.job = f"Batch {n + 1} out of {p.n_iter}"
+
+            with devices.autocast():
+                samples_ddim = p.sample(conditioning=c, unconditional_conditioning=uc, seeds=seeds, subseeds=subseeds,
+                                        subseed_strength=p.subseed_strength)
+
+            samples_ddim = samples_ddim.to(devices.dtype_vae)
+            x_samples_ddim = decode_first_stage(p.sd_model, samples_ddim)
+            x_samples_ddim = torch.clamp((x_samples_ddim + 1.0) / 2.0, min=0.0, max=1.0)
+
+            del samples_ddim
+
+            if shared.cmd_opts.lowvram or shared.cmd_opts.medvram:
+                lowvram.send_everything_to_cpu()
+
+            devices.torch_gc()
+
+            if opts.filter_nsfw:
+                import modules.safety as safety
+                x_samples_ddim = modules.safety.censor_batch(x_samples_ddim)
+
+            for i, x_sample in enumerate(x_samples_ddim):
+                x_sample = 255. * np.moveaxis(x_sample.cpu().numpy(), 0, 2)
+                x_sample = x_sample.astype(np.uint8)
+
+                if p.restore_faces:
+                    if opts.save and not p.do_not_save_samples and opts.save_images_before_face_restoration:
+                        images.save_image(Image.fromarray(x_sample), p.outpath_samples, "", seeds[i], prompts[i],
+                                          opts.samples_format, info=infotext(n, i), p=p,
+                                          suffix="-before-face-restoration")
+
+                    devices.torch_gc()
+
+                    x_sample = modules.face_restoration.restore_faces(x_sample)
+                    devices.torch_gc()
+
+                image = Image.fromarray(x_sample)
+
+                if p.color_corrections is not None and i < len(p.color_corrections):
+                    if opts.save and not p.do_not_save_samples and opts.save_images_before_color_correction:
+                        images.save_image(image, p.outpath_samples, "", seeds[i], prompts[i], opts.samples_format,
+                                          info=infotext(n, i), p=p, suffix="-before-color-correction")
+                    image = apply_color_correction(p.color_corrections[i], image)
+
+                if p.overlay_images is not None and i < len(p.overlay_images):
+                    overlay = p.overlay_images[i]
+
+                    if p.paste_to is not None:
+                        x, y, w, h = p.paste_to
+                        base_image = Image.new('RGBA', (overlay.width, overlay.height))
+                        image = images.resize_image(1, image, w, h)
+                        base_image.paste(image, (x, y))
+                        image = base_image
+
+                    image = image.convert('RGBA')
+                    image.alpha_composite(overlay)
+                    image = image.convert('RGB')
+
+                if opts.samples_save and not p.do_not_save_samples:
+                    images.save_image(image, p.outpath_samples, "", seeds[i], prompts[i], opts.samples_format,
+                                      info=infotext(n, i), p=p)
+
+                text = infotext(n, i)
+                infotexts.append(text)
+                if opts.enable_pnginfo:
+                    image.info["parameters"] = text
+                output_images.append(image)
+
+            del x_samples_ddim
+
+            devices.torch_gc()
+
+            state.nextjob()
+
+        p.color_corrections = None
+
+        index_of_first_image = 0
+        unwanted_grid_because_of_img_count = len(output_images) < 2 and opts.grid_only_if_multiple
+        if (opts.return_grid or opts.grid_save) and not p.do_not_save_grid and not unwanted_grid_because_of_img_count:
+            grid = images.image_grid(output_images, p.batch_size)
+
+            if opts.return_grid:
+                text = infotext()
+                infotexts.insert(0, text)
+                if opts.enable_pnginfo:
+                    grid.info["parameters"] = text
+                output_images.insert(0, grid)
+                index_of_first_image = 1
+
+            if opts.grid_save:
+                images.save_image(grid, p.outpath_grids, "grid", all_seeds[0], all_prompts[0], opts.grid_format,
+                                  info=infotext(), short_filename=not opts.grid_extended_filename, p=p, grid=True)
+
+    devices.torch_gc()
+    return Processed(p, output_images, all_seeds[0], infotext() + "".join(["\n\n" + x for x in comments]),
+                     subseed=all_subseeds[0], all_prompts=all_prompts, all_seeds=all_seeds, all_subseeds=all_subseeds,
+                     index_of_first_image=index_of_first_image, infotexts=infotexts)
+
+
+class StableDiffusionProcessingTxt2Img(StableDiffusionProcessing):
+    sampler = None
+
+    def __init__(self, enable_hr=False, denoising_strength=0.75, firstphase_width=0, firstphase_height=0, **kwargs):
+        super().__init__(**kwargs)
+        self.enable_hr = enable_hr
+        self.denoising_strength = denoising_strength
+        self.firstphase_width = firstphase_width
+        self.firstphase_height = firstphase_height
+        self.truncate_x = 0
+        self.truncate_y = 0
+
+    def init(self, all_prompts, all_seeds, all_subseeds):
+        if self.enable_hr:
+            if state.job_count == -1:
+                state.job_count = self.n_iter * 2
+            else:
+                state.job_count = state.job_count * 2
+
+            if self.firstphase_width == 0 or self.firstphase_height == 0:
+                desired_pixel_count = 512 * 512
+                actual_pixel_count = self.width * self.height
+                scale = math.sqrt(desired_pixel_count / actual_pixel_count)
+                self.firstphase_width = math.ceil(scale * self.width / 64) * 64
+                self.firstphase_height = math.ceil(scale * self.height / 64) * 64
+                firstphase_width_truncated = int(scale * self.width)
+                firstphase_height_truncated = int(scale * self.height)
+
+            else:
+
+                width_ratio = self.width / self.firstphase_width
+                height_ratio = self.height / self.firstphase_height
+
+                if width_ratio > height_ratio:
+                    firstphase_width_truncated = self.firstphase_width
+                    firstphase_height_truncated = self.firstphase_width * self.height / self.width
+                else:
+                    firstphase_width_truncated = self.firstphase_height * self.width / self.height
+                    firstphase_height_truncated = self.firstphase_height
+
+            self.extra_generation_params["First pass size"] = f"{self.firstphase_width}x{self.firstphase_height}"
+            self.truncate_x = int(self.firstphase_width - firstphase_width_truncated) // opt_f
+            self.truncate_y = int(self.firstphase_height - firstphase_height_truncated) // opt_f
+
+    def sample(self, conditioning, unconditional_conditioning, seeds, subseeds, subseed_strength):
+        self.sampler = sd_samplers.create_sampler_with_index(sd_samplers.samplers, self.sampler_index, self.sd_model)
+
+        if not self.enable_hr:
+            x = create_random_tensors([opt_C, self.height // opt_f, self.width // opt_f], seeds=seeds,
+                                      subseeds=subseeds, subseed_strength=self.subseed_strength,
+                                      seed_resize_from_h=self.seed_resize_from_h,
+                                      seed_resize_from_w=self.seed_resize_from_w, p=self)
+            samples = self.sampler.sample(self, x, conditioning, unconditional_conditioning)
+            return samples
+
+        x = create_random_tensors([opt_C, self.firstphase_height // opt_f, self.firstphase_width // opt_f], seeds=seeds,
+                                  subseeds=subseeds, subseed_strength=self.subseed_strength,
+                                  seed_resize_from_h=self.seed_resize_from_h,
+                                  seed_resize_from_w=self.seed_resize_from_w, p=self)
+        samples = self.sampler.sample(self, x, conditioning, unconditional_conditioning)
+
+        samples = samples[:, :, self.truncate_y // 2:samples.shape[2] - self.truncate_y // 2,
+                  self.truncate_x // 2:samples.shape[3] - self.truncate_x // 2]
+
+        if opts.use_scale_latent_for_hires_fix:
+            samples = torch.nn.functional.interpolate(samples, size=(self.height // opt_f, self.width // opt_f),
+                                                      mode="bilinear")
+        else:
+            decoded_samples = decode_first_stage(self.sd_model, samples)
+            lowres_samples = torch.clamp((decoded_samples + 1.0) / 2.0, min=0.0, max=1.0)
+
+            batch_images = []
+            for i, x_sample in enumerate(lowres_samples):
+                x_sample = 255. * np.moveaxis(x_sample.cpu().numpy(), 0, 2)
+                x_sample = x_sample.astype(np.uint8)
+                image = Image.fromarray(x_sample)
+                image = images.resize_image(0, image, self.width, self.height)
+                image = np.array(image).astype(np.float32) / 255.0
+                image = np.moveaxis(image, 2, 0)
+                batch_images.append(image)
+
+            decoded_samples = torch.from_numpy(np.array(batch_images))
+            decoded_samples = decoded_samples.to(shared.device)
+            decoded_samples = 2. * decoded_samples - 1.
+
+            samples = self.sd_model.get_first_stage_encoding(self.sd_model.encode_first_stage(decoded_samples))
+
+        shared.state.nextjob()
+
+        self.sampler = sd_samplers.create_sampler_with_index(sd_samplers.samplers, self.sampler_index, self.sd_model)
+
+        noise = create_random_tensors(samples.shape[1:], seeds=seeds, subseeds=subseeds,
+                                      subseed_strength=subseed_strength, seed_resize_from_h=self.seed_resize_from_h,
+                                      seed_resize_from_w=self.seed_resize_from_w, p=self)
+
+        # GC now before running the next img2img to prevent running out of memory
+        x = None
+        devices.torch_gc()
+
+        samples = self.sampler.sample_img2img(self, samples, noise, conditioning, unconditional_conditioning,
+                                              steps=self.steps)
+
+        return samples
+
+
+class StableDiffusionProcessingImg2Img(StableDiffusionProcessing):
+    sampler = None
+
+    def __init__(self, init_images=None, resize_mode=0, denoising_strength=0.75, mask=None, mask_blur=4,
+                 inpainting_fill=0, inpaint_full_res=True, inpaint_full_res_padding=0, inpainting_mask_invert=0,
+                 **kwargs):
+        super().__init__(**kwargs)
+
+        self.init_images = init_images
+        self.resize_mode: int = resize_mode
+        self.denoising_strength: float = denoising_strength
+        self.init_latent = None
+        self.image_mask = mask
+        # self.image_unblurred_mask = None
+        self.latent_mask = None
+        self.mask_for_overlay = None
+        self.mask_blur = mask_blur
+        self.inpainting_fill = inpainting_fill
+        self.inpaint_full_res = inpaint_full_res
+        self.inpaint_full_res_padding = inpaint_full_res_padding
+        self.inpainting_mask_invert = inpainting_mask_invert
+        self.mask = None
+        self.nmask = None
+
+    def init(self, all_prompts, all_seeds, all_subseeds):
+        self.sampler = sd_samplers.create_sampler_with_index(sd_samplers.samplers_for_img2img, self.sampler_index,
+                                                             self.sd_model)
+        crop_region = None
+
+        if self.image_mask is not None:
+            self.image_mask = self.image_mask.convert('L')
+
+            if self.inpainting_mask_invert:
+                self.image_mask = ImageOps.invert(self.image_mask)
+
+            # self.image_unblurred_mask = self.image_mask
+
+            if self.mask_blur > 0:
+                self.image_mask = self.image_mask.filter(ImageFilter.GaussianBlur(self.mask_blur))
+
+            if self.inpaint_full_res:
+                self.mask_for_overlay = self.image_mask
+                mask = self.image_mask.convert('L')
+                crop_region = masking.get_crop_region(np.array(mask), self.inpaint_full_res_padding)
+                crop_region = masking.expand_crop_region(crop_region, self.width, self.height, mask.width, mask.height)
+                x1, y1, x2, y2 = crop_region
+
+                mask = mask.crop(crop_region)
+                self.image_mask = images.resize_image(2, mask, self.width, self.height)
+                self.paste_to = (x1, y1, x2 - x1, y2 - y1)
+            else:
+                self.image_mask = images.resize_image(self.resize_mode, self.image_mask, self.width, self.height)
+                np_mask = np.array(self.image_mask)
+                np_mask = np.clip((np_mask.astype(np.float32)) * 2, 0, 255).astype(np.uint8)
+                self.mask_for_overlay = Image.fromarray(np_mask)
+
+            self.overlay_images = []
+
+        latent_mask = self.latent_mask if self.latent_mask is not None else self.image_mask
+
+        add_color_corrections = opts.img2img_color_correction and self.color_corrections is None
+        if add_color_corrections:
+            self.color_corrections = []
+        imgs = []
+        for img in self.init_images:
+            image = img.convert("RGB")
+
+            if crop_region is None:
+                image = images.resize_image(self.resize_mode, image, self.width, self.height)
+
+            if self.image_mask is not None:
+                image_masked = Image.new('RGBa', (image.width, image.height))
+                image_masked.paste(image.convert("RGBA").convert("RGBa"),
+                                   mask=ImageOps.invert(self.mask_for_overlay.convert('L')))
+
+                self.overlay_images.append(image_masked.convert('RGBA'))
+
+            if crop_region is not None:
+                image = image.crop(crop_region)
+                image = images.resize_image(2, image, self.width, self.height)
+
+            if self.image_mask is not None:
+                if self.inpainting_fill != 1:
+                    image = masking.fill(image, latent_mask)
+
+            if add_color_corrections:
+                self.color_corrections.append(setup_color_correction(image))
+
+            image = np.array(image).astype(np.float32) / 255.0
+            image = np.moveaxis(image, 2, 0)
+
+            imgs.append(image)
+
+        if len(imgs) == 1:
+            batch_images = np.expand_dims(imgs[0], axis=0).repeat(self.batch_size, axis=0)
+            if self.overlay_images is not None:
+                self.overlay_images = self.overlay_images * self.batch_size
+        elif len(imgs) <= self.batch_size:
+            self.batch_size = len(imgs)
+            batch_images = np.array(imgs)
+        else:
+            raise RuntimeError(f"bad number of images passed: {len(imgs)}; expecting {self.batch_size} or less")
+
+        image = torch.from_numpy(batch_images)
+        image = 2. * image - 1.
+        image = image.to(shared.device)
+
+        self.init_latent = self.sd_model.get_first_stage_encoding(self.sd_model.encode_first_stage(image))
+
+        if self.image_mask is not None:
+            init_mask = latent_mask
+            latmask = init_mask.convert('RGB').resize((self.init_latent.shape[3], self.init_latent.shape[2]))
+            latmask = np.moveaxis(np.array(latmask, dtype=np.float32), 2, 0) / 255
+            latmask = latmask[0]
+            latmask = np.around(latmask)
+            latmask = np.tile(latmask[None], (4, 1, 1))
+
+            self.mask = torch.asarray(1.0 - latmask).to(shared.device).type(self.sd_model.dtype)
+            self.nmask = torch.asarray(latmask).to(shared.device).type(self.sd_model.dtype)
+
+            # this needs to be fixed to be done in sample() using actual seeds for batches
+            if self.inpainting_fill == 2:
+                self.init_latent = self.init_latent * self.mask + create_random_tensors(self.init_latent.shape[1:],
+                                                                                        all_seeds[
+                                                                                        0:self.init_latent.shape[
+                                                                                            0]]) * self.nmask
+            elif self.inpainting_fill == 3:
+                self.init_latent = self.init_latent * self.mask
+
+    def sample(self, conditioning, unconditional_conditioning, seeds, subseeds, subseed_strength):
+        x = create_random_tensors([opt_C, self.height // opt_f, self.width // opt_f], seeds=seeds, subseeds=subseeds,
+                                  subseed_strength=self.subseed_strength, seed_resize_from_h=self.seed_resize_from_h,
+                                  seed_resize_from_w=self.seed_resize_from_w, p=self)
+
+        samples = self.sampler.sample_img2img(self, self.init_latent, x, conditioning, unconditional_conditioning)
+
+        if self.mask is not None:
+            samples = samples * self.nmask + self.init_latent * self.mask
+
+        del x
+        devices.torch_gc()
+
+        return samples