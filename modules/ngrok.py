--- conflicted
+++ resolved
@@ -11,7 +11,6 @@
             token, username, password = token.split(':', 2)
             account = f"{username}:{password}"
 
-<<<<<<< HEAD
     # For all options see: https://github.com/ngrok/ngrok-py/blob/main/examples/ngrok-connect-full.py
     if not options.get('authtoken_from_env'):
         options['authtoken'] = token
@@ -19,22 +18,7 @@
         options['basic_auth'] = account
     if not options.get('session_metadata'):
         options['session_metadata'] = 'stable-diffusion-webui'
-=======
-    config = conf.PyngrokConfig(
-        auth_token=token, region=region
-    )
 
-    # Guard for existing tunnels
-    existing = ngrok.get_tunnels(pyngrok_config=config)
-    if existing:
-        for established in existing:
-            # Extra configuration in the case that the user is also using ngrok for other tunnels
-            if established.config['addr'][-4:] == str(port):
-                public_url = existing[0].public_url
-                print(f'ngrok has already been connected to localhost:{port}! URL: {public_url}\n'
-                    'You can use this link after the launch is complete.')
-                return
->>>>>>> 983f2c49
 
     try:
         public_url = ngrok.connect(f"127.0.0.1:{port}", **options).url()
