import os
from pathlib import Path

import numpy as np
from PIL import Image, ImageOps, ImageFilter, ImageEnhance, ImageChops, UnidentifiedImageError
import gradio as gr

from modules import sd_samplers, images as imgutil
from modules.generation_parameters_copypaste import create_override_settings_dict, parse_generation_parameters
from modules.processing import Processed, StableDiffusionProcessingImg2Img, process_images
from modules.shared import opts, state
import modules.shared as shared
import modules.processing as processing
from modules.ui import plaintext_to_html
import modules.scripts


<<<<<<< HEAD
def process_batch(p, use_png_info, png_info_props, png_info_dir, input_dir, output_dir, inpaint_mask_dir, args):
=======
def process_batch(p, input_dir, output_dir, inpaint_mask_dir, args, to_scale=False, scale_by=1.0):
>>>>>>> 18256c5f
    processing.fix_seed(p)

    images = shared.listfiles(input_dir)

    is_inpaint_batch = False
    if inpaint_mask_dir:
        inpaint_masks = shared.listfiles(inpaint_mask_dir)
        is_inpaint_batch = bool(inpaint_masks)

        if is_inpaint_batch:
            print(f"\nInpaint batch is enabled. {len(inpaint_masks)} masks found.")

    print(f"Will process {len(images)} images, creating {p.n_iter * p.batch_size} new images for each.")

    save_normally = output_dir == ''

    p.do_not_save_grid = True
    p.do_not_save_samples = not save_normally

    state.job_count = len(images) * p.n_iter

    # extract "default" params to use in case getting png info fails
    prompt = p.prompt
    negative_prompt = p.negative_prompt
    seed = p.seed
    cfg_scale = p.cfg_scale
    sampler_name = p.sampler_name
    steps = p.steps

    for i, image in enumerate(images):
        state.job = f"{i+1} out of {len(images)}"
        if state.skipped:
            state.skipped = False

        if state.interrupted:
            break

        try:
            img = Image.open(image)
        except UnidentifiedImageError as e:
            print(e)
            continue
        # Use the EXIF orientation of photos taken by smartphones.
        img = ImageOps.exif_transpose(img)

        if to_scale:
            p.width = int(img.width * scale_by)
            p.height = int(img.height * scale_by)

        p.init_images = [img] * p.batch_size

        image_path = Path(image)
        if is_inpaint_batch:
            # try to find corresponding mask for an image using simple filename matching
            if len(inpaint_masks) == 1:
                mask_image_path = inpaint_masks[0]
            else:
                # try to find corresponding mask for an image using simple filename matching
                mask_image_dir = Path(inpaint_mask_dir)
                masks_found = list(mask_image_dir.glob(f"{image_path.stem}.*"))

                if len(masks_found) == 0:
                    print(f"Warning: mask is not found for {image_path} in {mask_image_dir}. Skipping it.")
                    continue

                # it should contain only 1 matching mask
                # otherwise user has many masks with the same name but different extensions
                mask_image_path = masks_found[0]

            mask_image = Image.open(mask_image_path)
            p.image_mask = mask_image

        if use_png_info:
            try:
                info_img = img
                if png_info_dir:
                    info_img_path = os.path.join(png_info_dir, os.path.basename(image))
                    info_img = Image.open(info_img_path)
                geninfo, _ = imgutil.read_info_from_image(info_img)
                parsed_parameters = parse_generation_parameters(geninfo)
                if("Prompt" in png_info_props):
                    p.prompt = prompt + " " + parsed_parameters["Prompt"]
                if("Negative prompt" in png_info_props):
                    p.negative_prompt = negative_prompt + " " + parsed_parameters["Negative prompt"]
                if("Seed" in png_info_props):
                    p.seed = int(parsed_parameters["Seed"])
                if("CFG scale" in png_info_props):
                    p.cfg_scale = float(parsed_parameters["CFG scale"])
                if("Sampler" in png_info_props):
                    p.sampler_name = parsed_parameters["Sampler"]
                if("Steps" in png_info_props):
                    p.steps = int(parsed_parameters["Steps"])
            except Exception as e:
                print(f"batch png info: using ui set prompts; failed to get png info for {image}")
                print(e)
                p.prompt = prompt
                p.negative_prompt = negative_prompt
                p.seed = seed
                p.cfg_scale = cfg_scale
                p.sampler_name = sampler_name
                p.steps = steps

        proc = modules.scripts.scripts_img2img.run(p, *args)
        if proc is None:
            proc = process_images(p)

        for n, processed_image in enumerate(proc.images):
            filename = image_path.name

            if n > 0:
                left, right = os.path.splitext(filename)
                filename = f"{left}-{n}{right}"

            if not save_normally:
                os.makedirs(output_dir, exist_ok=True)
                if processed_image.mode == 'RGBA':
                    processed_image = processed_image.convert("RGB")
                processed_image.save(os.path.join(output_dir, filename))


<<<<<<< HEAD
def img2img(id_task: str, mode: int, prompt: str, negative_prompt: str, prompt_styles, init_img, sketch, init_img_with_mask, inpaint_color_sketch, inpaint_color_sketch_orig, init_img_inpaint, init_mask_inpaint, steps: int, sampler_index: int, mask_blur: int, mask_alpha: float, inpainting_fill: int, restore_faces: bool, tiling: bool, n_iter: int, batch_size: int, cfg_scale: float, image_cfg_scale: float, denoising_strength: float, seed: int, subseed: int, subseed_strength: float, seed_resize_from_h: int, seed_resize_from_w: int, seed_enable_extras: bool, selected_scale_tab: int, height: int, width: int, scale_by: float, resize_mode: int, inpaint_full_res: bool, inpaint_full_res_padding: int, inpainting_mask_invert: int, img2img_batch_use_png_info: bool, img2img_batch_png_info_props: list, img2img_batch_png_info_dir: str, img2img_batch_input_dir: str, img2img_batch_output_dir: str, img2img_batch_inpaint_mask_dir: str, override_settings_texts, *args):
=======
def img2img(id_task: str, mode: int, prompt: str, negative_prompt: str, prompt_styles, init_img, sketch, init_img_with_mask, inpaint_color_sketch, inpaint_color_sketch_orig, init_img_inpaint, init_mask_inpaint, steps: int, sampler_index: int, mask_blur: int, mask_alpha: float, inpainting_fill: int, restore_faces: bool, tiling: bool, n_iter: int, batch_size: int, cfg_scale: float, image_cfg_scale: float, denoising_strength: float, seed: int, subseed: int, subseed_strength: float, seed_resize_from_h: int, seed_resize_from_w: int, seed_enable_extras: bool, selected_scale_tab: int, height: int, width: int, scale_by: float, resize_mode: int, inpaint_full_res: bool, inpaint_full_res_padding: int, inpainting_mask_invert: int, img2img_batch_input_dir: str, img2img_batch_output_dir: str, img2img_batch_inpaint_mask_dir: str, override_settings_texts, request: gr.Request, *args):
>>>>>>> 18256c5f
    override_settings = create_override_settings_dict(override_settings_texts)

    is_batch = mode == 5

    if mode == 0:  # img2img
        image = init_img.convert("RGB")
        mask = None
    elif mode == 1:  # img2img sketch
        image = sketch.convert("RGB")
        mask = None
    elif mode == 2:  # inpaint
        image, mask = init_img_with_mask["image"], init_img_with_mask["mask"]
        alpha_mask = ImageOps.invert(image.split()[-1]).convert('L').point(lambda x: 255 if x > 0 else 0, mode='1')
        mask = mask.convert('L').point(lambda x: 255 if x > 128 else 0, mode='1')
        mask = ImageChops.lighter(alpha_mask, mask).convert('L')
        image = image.convert("RGB")
    elif mode == 3:  # inpaint sketch
        image = inpaint_color_sketch
        orig = inpaint_color_sketch_orig or inpaint_color_sketch
        pred = np.any(np.array(image) != np.array(orig), axis=-1)
        mask = Image.fromarray(pred.astype(np.uint8) * 255, "L")
        mask = ImageEnhance.Brightness(mask).enhance(1 - mask_alpha / 100)
        blur = ImageFilter.GaussianBlur(mask_blur)
        image = Image.composite(image.filter(blur), orig, mask.filter(blur))
        image = image.convert("RGB")
    elif mode == 4:  # inpaint upload mask
        image = init_img_inpaint
        mask = init_mask_inpaint
    else:
        image = None
        mask = None

    # Use the EXIF orientation of photos taken by smartphones.
    if image is not None:
        image = ImageOps.exif_transpose(image)

    if selected_scale_tab == 1 and not is_batch:
        assert image, "Can't scale by because no image is selected"

        width = int(image.width * scale_by)
        height = int(image.height * scale_by)

    assert 0. <= denoising_strength <= 1., 'can only work with strength in [0.0, 1.0]'

    p = StableDiffusionProcessingImg2Img(
        sd_model=shared.sd_model,
        outpath_samples=opts.outdir_samples or opts.outdir_img2img_samples,
        outpath_grids=opts.outdir_grids or opts.outdir_img2img_grids,
        prompt=prompt,
        negative_prompt=negative_prompt,
        styles=prompt_styles,
        seed=seed,
        subseed=subseed,
        subseed_strength=subseed_strength,
        seed_resize_from_h=seed_resize_from_h,
        seed_resize_from_w=seed_resize_from_w,
        seed_enable_extras=seed_enable_extras,
        sampler_name=sd_samplers.samplers_for_img2img[sampler_index].name,
        batch_size=batch_size,
        n_iter=n_iter,
        steps=steps,
        cfg_scale=cfg_scale,
        width=width,
        height=height,
        restore_faces=restore_faces,
        tiling=tiling,
        init_images=[image],
        mask=mask,
        mask_blur=mask_blur,
        inpainting_fill=inpainting_fill,
        resize_mode=resize_mode,
        denoising_strength=denoising_strength,
        image_cfg_scale=image_cfg_scale,
        inpaint_full_res=inpaint_full_res,
        inpaint_full_res_padding=inpaint_full_res_padding,
        inpainting_mask_invert=inpainting_mask_invert,
        override_settings=override_settings,
    )

    p.scripts = modules.scripts.scripts_img2img
    p.script_args = args

    p.user = request.username

    if shared.cmd_opts.enable_console_prompts:
        print(f"\nimg2img: {prompt}", file=shared.progress_print_out)

    if mask:
        p.extra_generation_params["Mask blur"] = mask_blur

    if is_batch:
        assert not shared.cmd_opts.hide_ui_dir_config, "Launched with --hide-ui-dir-config, batch img2img disabled"

<<<<<<< HEAD
        process_batch(p, img2img_batch_use_png_info, img2img_batch_png_info_props, img2img_batch_png_info_dir, img2img_batch_input_dir, img2img_batch_output_dir, img2img_batch_inpaint_mask_dir, args)
=======
        process_batch(p, img2img_batch_input_dir, img2img_batch_output_dir, img2img_batch_inpaint_mask_dir, args, to_scale=selected_scale_tab == 1, scale_by=scale_by)
>>>>>>> 18256c5f

        processed = Processed(p, [], p.seed, "")
    else:
        processed = modules.scripts.scripts_img2img.run(p, *args)
        if processed is None:
            processed = process_images(p)

    p.close()

    shared.total_tqdm.clear()

    generation_info_js = processed.js()
    if opts.samples_log_stdout:
        print(generation_info_js)

    if opts.do_not_show_images:
        processed.images = []

    return processed.images, generation_info_js, plaintext_to_html(processed.info), plaintext_to_html(processed.comments)
<|MERGE_RESOLUTION|>--- conflicted
+++ resolved
@@ -1,264 +1,252 @@
-import os
-from pathlib import Path
-
-import numpy as np
-from PIL import Image, ImageOps, ImageFilter, ImageEnhance, ImageChops, UnidentifiedImageError
-import gradio as gr
-
-from modules import sd_samplers, images as imgutil
-from modules.generation_parameters_copypaste import create_override_settings_dict, parse_generation_parameters
-from modules.processing import Processed, StableDiffusionProcessingImg2Img, process_images
-from modules.shared import opts, state
-import modules.shared as shared
-import modules.processing as processing
-from modules.ui import plaintext_to_html
-import modules.scripts
-
-
-<<<<<<< HEAD
-def process_batch(p, use_png_info, png_info_props, png_info_dir, input_dir, output_dir, inpaint_mask_dir, args):
-=======
-def process_batch(p, input_dir, output_dir, inpaint_mask_dir, args, to_scale=False, scale_by=1.0):
->>>>>>> 18256c5f
-    processing.fix_seed(p)
-
-    images = shared.listfiles(input_dir)
-
-    is_inpaint_batch = False
-    if inpaint_mask_dir:
-        inpaint_masks = shared.listfiles(inpaint_mask_dir)
-        is_inpaint_batch = bool(inpaint_masks)
-
-        if is_inpaint_batch:
-            print(f"\nInpaint batch is enabled. {len(inpaint_masks)} masks found.")
-
-    print(f"Will process {len(images)} images, creating {p.n_iter * p.batch_size} new images for each.")
-
-    save_normally = output_dir == ''
-
-    p.do_not_save_grid = True
-    p.do_not_save_samples = not save_normally
-
-    state.job_count = len(images) * p.n_iter
-
-    # extract "default" params to use in case getting png info fails
-    prompt = p.prompt
-    negative_prompt = p.negative_prompt
-    seed = p.seed
-    cfg_scale = p.cfg_scale
-    sampler_name = p.sampler_name
-    steps = p.steps
-
-    for i, image in enumerate(images):
-        state.job = f"{i+1} out of {len(images)}"
-        if state.skipped:
-            state.skipped = False
-
-        if state.interrupted:
-            break
-
-        try:
-            img = Image.open(image)
-        except UnidentifiedImageError as e:
-            print(e)
-            continue
-        # Use the EXIF orientation of photos taken by smartphones.
-        img = ImageOps.exif_transpose(img)
-
-        if to_scale:
-            p.width = int(img.width * scale_by)
-            p.height = int(img.height * scale_by)
-
-        p.init_images = [img] * p.batch_size
-
-        image_path = Path(image)
-        if is_inpaint_batch:
-            # try to find corresponding mask for an image using simple filename matching
-            if len(inpaint_masks) == 1:
-                mask_image_path = inpaint_masks[0]
-            else:
-                # try to find corresponding mask for an image using simple filename matching
-                mask_image_dir = Path(inpaint_mask_dir)
-                masks_found = list(mask_image_dir.glob(f"{image_path.stem}.*"))
-
-                if len(masks_found) == 0:
-                    print(f"Warning: mask is not found for {image_path} in {mask_image_dir}. Skipping it.")
-                    continue
-
-                # it should contain only 1 matching mask
-                # otherwise user has many masks with the same name but different extensions
-                mask_image_path = masks_found[0]
-
-            mask_image = Image.open(mask_image_path)
-            p.image_mask = mask_image
-
-        if use_png_info:
-            try:
-                info_img = img
-                if png_info_dir:
-                    info_img_path = os.path.join(png_info_dir, os.path.basename(image))
-                    info_img = Image.open(info_img_path)
-                geninfo, _ = imgutil.read_info_from_image(info_img)
-                parsed_parameters = parse_generation_parameters(geninfo)
-                if("Prompt" in png_info_props):
-                    p.prompt = prompt + " " + parsed_parameters["Prompt"]
-                if("Negative prompt" in png_info_props):
-                    p.negative_prompt = negative_prompt + " " + parsed_parameters["Negative prompt"]
-                if("Seed" in png_info_props):
-                    p.seed = int(parsed_parameters["Seed"])
-                if("CFG scale" in png_info_props):
-                    p.cfg_scale = float(parsed_parameters["CFG scale"])
-                if("Sampler" in png_info_props):
-                    p.sampler_name = parsed_parameters["Sampler"]
-                if("Steps" in png_info_props):
-                    p.steps = int(parsed_parameters["Steps"])
-            except Exception as e:
-                print(f"batch png info: using ui set prompts; failed to get png info for {image}")
-                print(e)
-                p.prompt = prompt
-                p.negative_prompt = negative_prompt
-                p.seed = seed
-                p.cfg_scale = cfg_scale
-                p.sampler_name = sampler_name
-                p.steps = steps
-
-        proc = modules.scripts.scripts_img2img.run(p, *args)
-        if proc is None:
-            proc = process_images(p)
-
-        for n, processed_image in enumerate(proc.images):
-            filename = image_path.name
-
-            if n > 0:
-                left, right = os.path.splitext(filename)
-                filename = f"{left}-{n}{right}"
-
-            if not save_normally:
-                os.makedirs(output_dir, exist_ok=True)
-                if processed_image.mode == 'RGBA':
-                    processed_image = processed_image.convert("RGB")
-                processed_image.save(os.path.join(output_dir, filename))
-
-
-<<<<<<< HEAD
-def img2img(id_task: str, mode: int, prompt: str, negative_prompt: str, prompt_styles, init_img, sketch, init_img_with_mask, inpaint_color_sketch, inpaint_color_sketch_orig, init_img_inpaint, init_mask_inpaint, steps: int, sampler_index: int, mask_blur: int, mask_alpha: float, inpainting_fill: int, restore_faces: bool, tiling: bool, n_iter: int, batch_size: int, cfg_scale: float, image_cfg_scale: float, denoising_strength: float, seed: int, subseed: int, subseed_strength: float, seed_resize_from_h: int, seed_resize_from_w: int, seed_enable_extras: bool, selected_scale_tab: int, height: int, width: int, scale_by: float, resize_mode: int, inpaint_full_res: bool, inpaint_full_res_padding: int, inpainting_mask_invert: int, img2img_batch_use_png_info: bool, img2img_batch_png_info_props: list, img2img_batch_png_info_dir: str, img2img_batch_input_dir: str, img2img_batch_output_dir: str, img2img_batch_inpaint_mask_dir: str, override_settings_texts, *args):
-=======
-def img2img(id_task: str, mode: int, prompt: str, negative_prompt: str, prompt_styles, init_img, sketch, init_img_with_mask, inpaint_color_sketch, inpaint_color_sketch_orig, init_img_inpaint, init_mask_inpaint, steps: int, sampler_index: int, mask_blur: int, mask_alpha: float, inpainting_fill: int, restore_faces: bool, tiling: bool, n_iter: int, batch_size: int, cfg_scale: float, image_cfg_scale: float, denoising_strength: float, seed: int, subseed: int, subseed_strength: float, seed_resize_from_h: int, seed_resize_from_w: int, seed_enable_extras: bool, selected_scale_tab: int, height: int, width: int, scale_by: float, resize_mode: int, inpaint_full_res: bool, inpaint_full_res_padding: int, inpainting_mask_invert: int, img2img_batch_input_dir: str, img2img_batch_output_dir: str, img2img_batch_inpaint_mask_dir: str, override_settings_texts, request: gr.Request, *args):
->>>>>>> 18256c5f
-    override_settings = create_override_settings_dict(override_settings_texts)
-
-    is_batch = mode == 5
-
-    if mode == 0:  # img2img
-        image = init_img.convert("RGB")
-        mask = None
-    elif mode == 1:  # img2img sketch
-        image = sketch.convert("RGB")
-        mask = None
-    elif mode == 2:  # inpaint
-        image, mask = init_img_with_mask["image"], init_img_with_mask["mask"]
-        alpha_mask = ImageOps.invert(image.split()[-1]).convert('L').point(lambda x: 255 if x > 0 else 0, mode='1')
-        mask = mask.convert('L').point(lambda x: 255 if x > 128 else 0, mode='1')
-        mask = ImageChops.lighter(alpha_mask, mask).convert('L')
-        image = image.convert("RGB")
-    elif mode == 3:  # inpaint sketch
-        image = inpaint_color_sketch
-        orig = inpaint_color_sketch_orig or inpaint_color_sketch
-        pred = np.any(np.array(image) != np.array(orig), axis=-1)
-        mask = Image.fromarray(pred.astype(np.uint8) * 255, "L")
-        mask = ImageEnhance.Brightness(mask).enhance(1 - mask_alpha / 100)
-        blur = ImageFilter.GaussianBlur(mask_blur)
-        image = Image.composite(image.filter(blur), orig, mask.filter(blur))
-        image = image.convert("RGB")
-    elif mode == 4:  # inpaint upload mask
-        image = init_img_inpaint
-        mask = init_mask_inpaint
-    else:
-        image = None
-        mask = None
-
-    # Use the EXIF orientation of photos taken by smartphones.
-    if image is not None:
-        image = ImageOps.exif_transpose(image)
-
-    if selected_scale_tab == 1 and not is_batch:
-        assert image, "Can't scale by because no image is selected"
-
-        width = int(image.width * scale_by)
-        height = int(image.height * scale_by)
-
-    assert 0. <= denoising_strength <= 1., 'can only work with strength in [0.0, 1.0]'
-
-    p = StableDiffusionProcessingImg2Img(
-        sd_model=shared.sd_model,
-        outpath_samples=opts.outdir_samples or opts.outdir_img2img_samples,
-        outpath_grids=opts.outdir_grids or opts.outdir_img2img_grids,
-        prompt=prompt,
-        negative_prompt=negative_prompt,
-        styles=prompt_styles,
-        seed=seed,
-        subseed=subseed,
-        subseed_strength=subseed_strength,
-        seed_resize_from_h=seed_resize_from_h,
-        seed_resize_from_w=seed_resize_from_w,
-        seed_enable_extras=seed_enable_extras,
-        sampler_name=sd_samplers.samplers_for_img2img[sampler_index].name,
-        batch_size=batch_size,
-        n_iter=n_iter,
-        steps=steps,
-        cfg_scale=cfg_scale,
-        width=width,
-        height=height,
-        restore_faces=restore_faces,
-        tiling=tiling,
-        init_images=[image],
-        mask=mask,
-        mask_blur=mask_blur,
-        inpainting_fill=inpainting_fill,
-        resize_mode=resize_mode,
-        denoising_strength=denoising_strength,
-        image_cfg_scale=image_cfg_scale,
-        inpaint_full_res=inpaint_full_res,
-        inpaint_full_res_padding=inpaint_full_res_padding,
-        inpainting_mask_invert=inpainting_mask_invert,
-        override_settings=override_settings,
-    )
-
-    p.scripts = modules.scripts.scripts_img2img
-    p.script_args = args
-
-    p.user = request.username
-
-    if shared.cmd_opts.enable_console_prompts:
-        print(f"\nimg2img: {prompt}", file=shared.progress_print_out)
-
-    if mask:
-        p.extra_generation_params["Mask blur"] = mask_blur
-
-    if is_batch:
-        assert not shared.cmd_opts.hide_ui_dir_config, "Launched with --hide-ui-dir-config, batch img2img disabled"
-
-<<<<<<< HEAD
-        process_batch(p, img2img_batch_use_png_info, img2img_batch_png_info_props, img2img_batch_png_info_dir, img2img_batch_input_dir, img2img_batch_output_dir, img2img_batch_inpaint_mask_dir, args)
-=======
-        process_batch(p, img2img_batch_input_dir, img2img_batch_output_dir, img2img_batch_inpaint_mask_dir, args, to_scale=selected_scale_tab == 1, scale_by=scale_by)
->>>>>>> 18256c5f
-
-        processed = Processed(p, [], p.seed, "")
-    else:
-        processed = modules.scripts.scripts_img2img.run(p, *args)
-        if processed is None:
-            processed = process_images(p)
-
-    p.close()
-
-    shared.total_tqdm.clear()
-
-    generation_info_js = processed.js()
-    if opts.samples_log_stdout:
-        print(generation_info_js)
-
-    if opts.do_not_show_images:
-        processed.images = []
-
-    return processed.images, generation_info_js, plaintext_to_html(processed.info), plaintext_to_html(processed.comments)
+import os
+from pathlib import Path
+
+import numpy as np
+from PIL import Image, ImageOps, ImageFilter, ImageEnhance, ImageChops, UnidentifiedImageError
+import gradio as gr
+
+from modules import sd_samplers, images as imgutil
+from modules.generation_parameters_copypaste import create_override_settings_dict, parse_generation_parameters
+from modules.processing import Processed, StableDiffusionProcessingImg2Img, process_images
+from modules.shared import opts, state
+import modules.shared as shared
+import modules.processing as processing
+from modules.ui import plaintext_to_html
+import modules.scripts
+
+
+def process_batch(p, input_dir, output_dir, inpaint_mask_dir, args, to_scale=False, scale_by=1.0, use_png_info=False, png_info_props=None, png_info_dir=None):
+    processing.fix_seed(p)
+
+    images = shared.listfiles(input_dir)
+
+    is_inpaint_batch = False
+    if inpaint_mask_dir:
+        inpaint_masks = shared.listfiles(inpaint_mask_dir)
+        is_inpaint_batch = bool(inpaint_masks)
+
+        if is_inpaint_batch:
+            print(f"\nInpaint batch is enabled. {len(inpaint_masks)} masks found.")
+
+    print(f"Will process {len(images)} images, creating {p.n_iter * p.batch_size} new images for each.")
+
+    save_normally = output_dir == ''
+
+    p.do_not_save_grid = True
+    p.do_not_save_samples = not save_normally
+
+    state.job_count = len(images) * p.n_iter
+
+    # extract "default" params to use in case getting png info fails
+    prompt = p.prompt
+    negative_prompt = p.negative_prompt
+    seed = p.seed
+    cfg_scale = p.cfg_scale
+    sampler_name = p.sampler_name
+    steps = p.steps
+
+    for i, image in enumerate(images):
+        state.job = f"{i+1} out of {len(images)}"
+        if state.skipped:
+            state.skipped = False
+
+        if state.interrupted:
+            break
+
+        try:
+            img = Image.open(image)
+        except UnidentifiedImageError as e:
+            print(e)
+            continue
+        # Use the EXIF orientation of photos taken by smartphones.
+        img = ImageOps.exif_transpose(img)
+
+        if to_scale:
+            p.width = int(img.width * scale_by)
+            p.height = int(img.height * scale_by)
+
+        p.init_images = [img] * p.batch_size
+
+        image_path = Path(image)
+        if is_inpaint_batch:
+            # try to find corresponding mask for an image using simple filename matching
+            if len(inpaint_masks) == 1:
+                mask_image_path = inpaint_masks[0]
+            else:
+                # try to find corresponding mask for an image using simple filename matching
+                mask_image_dir = Path(inpaint_mask_dir)
+                masks_found = list(mask_image_dir.glob(f"{image_path.stem}.*"))
+
+                if len(masks_found) == 0:
+                    print(f"Warning: mask is not found for {image_path} in {mask_image_dir}. Skipping it.")
+                    continue
+
+                # it should contain only 1 matching mask
+                # otherwise user has many masks with the same name but different extensions
+                mask_image_path = masks_found[0]
+
+            mask_image = Image.open(mask_image_path)
+            p.image_mask = mask_image
+
+        if use_png_info:
+            try:
+                info_img = img
+                if png_info_dir:
+                    info_img_path = os.path.join(png_info_dir, os.path.basename(image))
+                    info_img = Image.open(info_img_path)
+                geninfo, _ = imgutil.read_info_from_image(info_img)
+                parsed_parameters = parse_generation_parameters(geninfo)
+                if("Prompt" in png_info_props):
+                    p.prompt = prompt + " " + parsed_parameters["Prompt"]
+                if("Negative prompt" in png_info_props):
+                    p.negative_prompt = negative_prompt + " " + parsed_parameters["Negative prompt"]
+                if("Seed" in png_info_props):
+                    p.seed = int(parsed_parameters["Seed"])
+                if("CFG scale" in png_info_props):
+                    p.cfg_scale = float(parsed_parameters["CFG scale"])
+                if("Sampler" in png_info_props):
+                    p.sampler_name = parsed_parameters["Sampler"]
+                if("Steps" in png_info_props):
+                    p.steps = int(parsed_parameters["Steps"])
+            except Exception as e:
+                print(f"batch png info: using ui set prompts; failed to get png info for {image}")
+                print(e)
+                p.prompt = prompt
+                p.negative_prompt = negative_prompt
+                p.seed = seed
+                p.cfg_scale = cfg_scale
+                p.sampler_name = sampler_name
+                p.steps = steps
+
+        proc = modules.scripts.scripts_img2img.run(p, *args)
+        if proc is None:
+            proc = process_images(p)
+
+        for n, processed_image in enumerate(proc.images):
+            filename = image_path.name
+
+            if n > 0:
+                left, right = os.path.splitext(filename)
+                filename = f"{left}-{n}{right}"
+
+            if not save_normally:
+                os.makedirs(output_dir, exist_ok=True)
+                if processed_image.mode == 'RGBA':
+                    processed_image = processed_image.convert("RGB")
+                processed_image.save(os.path.join(output_dir, filename))
+
+
+def img2img(id_task: str, mode: int, prompt: str, negative_prompt: str, prompt_styles, init_img, sketch, init_img_with_mask, inpaint_color_sketch, inpaint_color_sketch_orig, init_img_inpaint, init_mask_inpaint, steps: int, sampler_index: int, mask_blur: int, mask_alpha: float, inpainting_fill: int, restore_faces: bool, tiling: bool, n_iter: int, batch_size: int, cfg_scale: float, image_cfg_scale: float, denoising_strength: float, seed: int, subseed: int, subseed_strength: float, seed_resize_from_h: int, seed_resize_from_w: int, seed_enable_extras: bool, selected_scale_tab: int, height: int, width: int, scale_by: float, resize_mode: int, inpaint_full_res: bool, inpaint_full_res_padding: int, inpainting_mask_invert: int, img2img_batch_input_dir: str, img2img_batch_output_dir: str, img2img_batch_inpaint_mask_dir: str, override_settings_texts, img2img_batch_use_png_info: bool, img2img_batch_png_info_props: list, img2img_batch_png_info_dir: str, request: gr.Request, *args):
+    override_settings = create_override_settings_dict(override_settings_texts)
+
+    is_batch = mode == 5
+
+    if mode == 0:  # img2img
+        image = init_img.convert("RGB")
+        mask = None
+    elif mode == 1:  # img2img sketch
+        image = sketch.convert("RGB")
+        mask = None
+    elif mode == 2:  # inpaint
+        image, mask = init_img_with_mask["image"], init_img_with_mask["mask"]
+        alpha_mask = ImageOps.invert(image.split()[-1]).convert('L').point(lambda x: 255 if x > 0 else 0, mode='1')
+        mask = mask.convert('L').point(lambda x: 255 if x > 128 else 0, mode='1')
+        mask = ImageChops.lighter(alpha_mask, mask).convert('L')
+        image = image.convert("RGB")
+    elif mode == 3:  # inpaint sketch
+        image = inpaint_color_sketch
+        orig = inpaint_color_sketch_orig or inpaint_color_sketch
+        pred = np.any(np.array(image) != np.array(orig), axis=-1)
+        mask = Image.fromarray(pred.astype(np.uint8) * 255, "L")
+        mask = ImageEnhance.Brightness(mask).enhance(1 - mask_alpha / 100)
+        blur = ImageFilter.GaussianBlur(mask_blur)
+        image = Image.composite(image.filter(blur), orig, mask.filter(blur))
+        image = image.convert("RGB")
+    elif mode == 4:  # inpaint upload mask
+        image = init_img_inpaint
+        mask = init_mask_inpaint
+    else:
+        image = None
+        mask = None
+
+    # Use the EXIF orientation of photos taken by smartphones.
+    if image is not None:
+        image = ImageOps.exif_transpose(image)
+
+    if selected_scale_tab == 1 and not is_batch:
+        assert image, "Can't scale by because no image is selected"
+
+        width = int(image.width * scale_by)
+        height = int(image.height * scale_by)
+
+    assert 0. <= denoising_strength <= 1., 'can only work with strength in [0.0, 1.0]'
+
+    p = StableDiffusionProcessingImg2Img(
+        sd_model=shared.sd_model,
+        outpath_samples=opts.outdir_samples or opts.outdir_img2img_samples,
+        outpath_grids=opts.outdir_grids or opts.outdir_img2img_grids,
+        prompt=prompt,
+        negative_prompt=negative_prompt,
+        styles=prompt_styles,
+        seed=seed,
+        subseed=subseed,
+        subseed_strength=subseed_strength,
+        seed_resize_from_h=seed_resize_from_h,
+        seed_resize_from_w=seed_resize_from_w,
+        seed_enable_extras=seed_enable_extras,
+        sampler_name=sd_samplers.samplers_for_img2img[sampler_index].name,
+        batch_size=batch_size,
+        n_iter=n_iter,
+        steps=steps,
+        cfg_scale=cfg_scale,
+        width=width,
+        height=height,
+        restore_faces=restore_faces,
+        tiling=tiling,
+        init_images=[image],
+        mask=mask,
+        mask_blur=mask_blur,
+        inpainting_fill=inpainting_fill,
+        resize_mode=resize_mode,
+        denoising_strength=denoising_strength,
+        image_cfg_scale=image_cfg_scale,
+        inpaint_full_res=inpaint_full_res,
+        inpaint_full_res_padding=inpaint_full_res_padding,
+        inpainting_mask_invert=inpainting_mask_invert,
+        override_settings=override_settings,
+    )
+
+    p.scripts = modules.scripts.scripts_img2img
+    p.script_args = args
+
+    p.user = request.username
+
+    if shared.cmd_opts.enable_console_prompts:
+        print(f"\nimg2img: {prompt}", file=shared.progress_print_out)
+
+    if mask:
+        p.extra_generation_params["Mask blur"] = mask_blur
+
+    if is_batch:
+        assert not shared.cmd_opts.hide_ui_dir_config, "Launched with --hide-ui-dir-config, batch img2img disabled"
+
+        process_batch(p, img2img_batch_input_dir, img2img_batch_output_dir, img2img_batch_inpaint_mask_dir, args, to_scale=selected_scale_tab == 1, scale_by=scale_by, img2img_batch_input_dir, img2img_batch_output_dir, img2img_batch_inpaint_mask_dir)
+
+        processed = Processed(p, [], p.seed, "")
+    else:
+        processed = modules.scripts.scripts_img2img.run(p, *args)
+        if processed is None:
+            processed = process_images(p)
+
+    p.close()
+
+    shared.total_tqdm.clear()
+
+    generation_info_js = processed.js()
+    if opts.samples_log_stdout:
+        print(generation_info_js)
+
+    if opts.do_not_show_images:
+        processed.images = []
+
+    return processed.images, generation_info_js, plaintext_to_html(processed.info), plaintext_to_html(processed.comments)