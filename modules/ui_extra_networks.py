import functools
import os.path
import urllib.parse
from pathlib import Path
from typing import Optional, Union
from dataclasses import dataclass

from modules import shared, ui_extra_networks_user_metadata, errors, extra_networks, util
from modules.images import read_info_from_image, save_image_with_geninfo
import gradio as gr
import json
import html
from fastapi.exceptions import HTTPException

from modules.infotext_utils import image_from_url_text
from modules.ui_components import ToolButton

extra_pages = []
allowed_dirs = set()
default_allowed_preview_extensions = ["png", "jpg", "jpeg", "webp", "gif"]

@functools.cache
def allowed_preview_extensions_with_extra(extra_extensions=None):
    return set(default_allowed_preview_extensions) | set(extra_extensions or [])


def allowed_preview_extensions():
    return allowed_preview_extensions_with_extra((shared.opts.samples_format, ))


@dataclass
class ExtraNetworksItem:
    """Wrapper for dictionaries representing ExtraNetworks items."""
    item: dict


def get_tree(paths: Union[str, list[str]], items: dict[str, ExtraNetworksItem]) -> dict:
    """Recursively builds a directory tree.

    Args:
        paths: Path or list of paths to directories. These paths are treated as roots from which
            the tree will be built.
        items: A dictionary associating filepaths to an ExtraNetworksItem instance.

    Returns:
        The result directory tree.
    """
    if isinstance(paths, (str,)):
        paths = [paths]

    def _get_tree(_paths: list[str], _root: str):
        _res = {}
        for path in _paths:
            relpath = os.path.relpath(path, _root)
            if os.path.isdir(path):
                dir_items = os.listdir(path)
                # Ignore empty directories.
                if not dir_items:
                    continue
                dir_tree = _get_tree([os.path.join(path, x) for x in dir_items], _root)
                # We only want to store non-empty folders in the tree.
                if dir_tree:
                    _res[relpath] = dir_tree
            else:
                if path not in items:
                    continue
                # Add the ExtraNetworksItem to the result.
                _res[relpath] = items[path]
        return _res

    res = {}
    # Handle each root directory separately.
    # Each root WILL have a key/value at the root of the result dict though
    # the value can be an empty dict if the directory is empty. We want these
    # placeholders for empty dirs so we can inform the user later.
    for path in paths:
        root = os.path.dirname(path)
        relpath = os.path.relpath(path, root)
        # Wrap the path in a list since that is what the `_get_tree` expects.
        res[relpath] = _get_tree([path], root)
        if res[relpath]:
            # We need to pull the inner path out one for these root dirs.
            res[relpath] = res[relpath][relpath]

    return res

def register_page(page):
    """registers extra networks page for the UI; recommend doing it in on_before_ui() callback for extensions"""

    extra_pages.append(page)
    allowed_dirs.clear()
    allowed_dirs.update(set(sum([x.allowed_directories_for_previews() for x in extra_pages], [])))


def fetch_file(filename: str = ""):
    from starlette.responses import FileResponse

    if not os.path.isfile(filename):
        raise HTTPException(status_code=404, detail="File not found")

    if not any(Path(x).absolute() in Path(filename).absolute().parents for x in allowed_dirs):
        raise ValueError(f"File cannot be fetched: {filename}. Must be in one of directories registered by extra pages.")

    ext = os.path.splitext(filename)[1].lower()[1:]
    if ext not in allowed_preview_extensions():
        raise ValueError(f"File cannot be fetched: {filename}. Extensions allowed: {allowed_preview_extensions()}.")

    # would profit from returning 304
    return FileResponse(filename, headers={"Accept-Ranges": "bytes"})


def get_metadata(page: str = "", item: str = ""):
    from starlette.responses import JSONResponse

    page = next(iter([x for x in extra_pages if x.name == page]), None)
    if page is None:
        return JSONResponse({})

    metadata = page.metadata.get(item)
    if metadata is None:
        return JSONResponse({})

    return JSONResponse({"metadata": json.dumps(metadata, indent=4, ensure_ascii=False)})


def get_single_card(page: str = "", tabname: str = "", name: str = ""):
    from starlette.responses import JSONResponse

    page = next(iter([x for x in extra_pages if x.name == page]), None)

    try:
        item = page.create_item(name, enable_filter=False)
        page.items[name] = item
    except Exception as e:
        errors.display(e, "creating item for extra network")
        item = page.items.get(name)

    page.read_user_metadata(item)
    item_html = page.create_item_html(tabname, item)

    return JSONResponse({"html": item_html})


def add_pages_to_demo(app):
    app.add_api_route("/sd_extra_networks/thumb", fetch_file, methods=["GET"])
    app.add_api_route("/sd_extra_networks/metadata", get_metadata, methods=["GET"])
    app.add_api_route("/sd_extra_networks/get-single-card", get_single_card, methods=["GET"])


def quote_js(s):
    s = s.replace('\\', '\\\\')
    s = s.replace('"', '\\"')
    return f'"{s}"'

class ExtraNetworksPage:
    def __init__(self, title):
        self.title = title
        self.name = title.lower()
        self.id_page = self.name.replace(" ", "_")
        self.extra_networks_pane_template = shared.html("extra-networks-pane.html")
        self.card_page_template = shared.html("extra-networks-card.html")
        self.card_page_minimal_template = shared.html("extra-networks-card-minimal.html")
        self.allow_prompt = True
        self.allow_negative_prompt = False
        self.metadata = {}
        self.items = {}
        self.lister = util.MassFileLister()

    def refresh(self):
        pass

    def read_user_metadata(self, item):
        filename = item.get("filename", None)
        metadata = extra_networks.get_user_metadata(filename, lister=self.lister)

        desc = metadata.get("description", None)
        if desc is not None:
            item["description"] = desc

        item["user_metadata"] = metadata

    def link_preview(self, filename):
        quoted_filename = urllib.parse.quote(filename.replace('\\', '/'))
        mtime, _ = self.lister.mctime(filename)
        return f"./sd_extra_networks/thumb?filename={quoted_filename}&mtime={mtime}"

    def search_terms_from_path(self, filename, possible_directories=None):
        abspath = os.path.abspath(filename)
        for parentdir in (possible_directories if possible_directories is not None else self.allowed_directories_for_previews()):
            parentdir = os.path.dirname(os.path.abspath(parentdir))
            if abspath.startswith(parentdir):
                return os.path.relpath(abspath, parentdir)

        return ""

<<<<<<< HEAD
    def create_item_html(self, tabname: str, item: dict, template: Optional[str] = None) -> str:
        """Generates HTML for a single ExtraNetworks Item
=======
    def create_html(self, tabname):
        self.lister.reset()

        items_html = ''

        self.metadata = {}

        subdirs = {}
        for parentdir in [os.path.abspath(x) for x in self.allowed_directories_for_previews()]:
            for root, dirs, _ in sorted(os.walk(parentdir, followlinks=True), key=lambda x: shared.natural_sort_key(x[0])):
                for dirname in sorted(dirs, key=shared.natural_sort_key):
                    x = os.path.join(root, dirname)

                    if not os.path.isdir(x):
                        continue

                    subdir = os.path.abspath(x)[len(parentdir):].replace("\\", "/")

                    if shared.opts.extra_networks_dir_button_function:
                        if not subdir.startswith("/"):
                            subdir = "/" + subdir
                    else:
                        while subdir.startswith("/"):
                            subdir = subdir[1:]

                    is_empty = len(os.listdir(x)) == 0
                    if not is_empty and not subdir.endswith("/"):
                        subdir = subdir + "/"

                    if ("/." in subdir or subdir.startswith(".")) and not shared.opts.extra_networks_show_hidden_directories:
                        continue

                    subdirs[subdir] = 1

        if subdirs:
            subdirs = {"": 1, **subdirs}

        subdirs_html = "".join([f"""
<button class='lg secondary gradio-button custom-button{" search-all" if subdir=="" else ""}' onclick='extraNetworksSearchButton("{tabname}_extra_search", event)'>
{html.escape(subdir if subdir!="" else "all")}
</button>
""" for subdir in subdirs])

        self.items = {x["name"]: x for x in self.list_items()}
        for item in self.items.values():
            metadata = item.get("metadata")
            if metadata:
                self.metadata[item["name"]] = metadata

            if "user_metadata" not in item:
                self.read_user_metadata(item)

            items_html += self.create_html_for_item(item, tabname)

        if items_html == '':
            dirs = "".join([f"<li>{x}</li>" for x in self.allowed_directories_for_previews()])
            items_html = shared.html("extra-networks-no-cards.html").format(dirs=dirs)

        self_name_id = self.name.replace(" ", "_")

        res = f"""
<div id='{tabname}_{self_name_id}_subdirs' class='extra-network-subdirs extra-network-subdirs-cards'>
{subdirs_html}
</div>
<div id='{tabname}_{self_name_id}_cards' class='extra-network-cards'>
{items_html}
</div>
"""

        return res

    def create_item(self, name, index=None):
        raise NotImplementedError()

    def list_items(self):
        raise NotImplementedError()
>>>>>>> cb5b335a

        Args:
            tabname: The name of the active tab.
            item: Dictionary containing item information.

        Returns:
            HTML string generated for this item.
            Can be empty if the item is not meant to be shown.
        """
        metadata = item.get("metadata")
        if metadata:
            self.metadata[item["name"]] = metadata

        if "user_metadata" not in item:
            self.read_user_metadata(item)

        preview = item.get("preview", None)
        height = f"height: {shared.opts.extra_networks_card_height}px;" if shared.opts.extra_networks_card_height else ''
        width = f"width: {shared.opts.extra_networks_card_width}px;" if shared.opts.extra_networks_card_width else ''
        background_image = f'<img src="{html.escape(preview)}" class="preview" loading="lazy">' if preview else ''

        onclick = item.get("onclick", None)
        if onclick is None:
            if "negative_prompt" in item:
                onclick = '"' + html.escape(f"""return cardClicked({quote_js(tabname)}, {item["prompt"]}, {item["negative_prompt"]}, {"true" if self.allow_negative_prompt else "false"})""") + '"'
            else:
                onclick = '"' + html.escape(f"""return cardClicked({quote_js(tabname)}, {item["prompt"]}, {'""'}, {"true" if self.allow_negative_prompt else "false"})""") + '"'

        copy_path_button = f"<div class='copy-path-button card-button' title='Copy path to clipboard' onclick='extraNetworksCopyCardPath(event, {quote_js(item['filename'])})' data-clipboard-text='{quote_js(item['filename'])}'></div>"

        metadata_button = ""
        metadata = item.get("metadata")
        if metadata:
            metadata_button = f"<div class='metadata-button card-button' title='Show internal metadata' onclick='extraNetworksRequestMetadata(event, {quote_js(self.name)}, {quote_js(html.escape(item['name']))})'></div>"

        edit_button = f"<div class='edit-button card-button' title='Edit metadata' onclick='extraNetworksEditUserMetadata(event, {quote_js(tabname)}, {quote_js(self.id_page)}, {quote_js(html.escape(item['name']))})'></div>"

        local_path = ""
        filename = item.get("filename", "")
        for reldir in self.allowed_directories_for_previews():
            absdir = os.path.abspath(reldir)

            if filename.startswith(absdir):
                local_path = filename[len(absdir):]

        # if this is true, the item must not be shown in the default view, and must instead only be
        # shown when searching for it
        if shared.opts.extra_networks_hidden_models == "Always":
            search_only = False
        else:
            search_only = "/." in local_path or "\\." in local_path

        if search_only and shared.opts.extra_networks_hidden_models == "Never":
            return ""

        sort_keys = " ".join([f'data-sort-{k}="{html.escape(str(v))}"' for k, v in item.get("sort_keys", {}).items()]).strip()

        search_terms_html = ""
        search_term_template = "<span style='{style}' class='{class}'>{search_term}</span>"
        for search_term in item.get("search_terms", []):
            search_terms_html += search_term_template.format(
                **{
                    "style": "display: none;",
                    "class": "search_terms" + (" search_only" if search_only else ""),
                    "search_term": search_term,
                }
            )

        # Some items here might not be used depending on HTML template used.
        args = {
            "background_image": background_image,
            "card_clicked": onclick,
            "copy_path_button": copy_path_button,
            "description": (item.get("description") or "" if shared.opts.extra_networks_card_show_desc else ""),
            "edit_button": edit_button,
            "local_preview": quote_js(item["local_preview"]),
            "metadata_button": metadata_button,
            "name": html.escape(item["name"]),
            "prompt": item.get("prompt", None),
            "save_card_preview": '"' + html.escape(f"""return saveCardPreview(event, {quote_js(tabname)}, {quote_js(item["local_preview"])})""") + '"',
            "search_only": " search_only" if search_only else "",
            "search_terms": search_terms_html,
            "sort_keys": sort_keys,
            "style": f"'display: none; {height}{width}; font-size: {shared.opts.extra_networks_card_text_scale*100}%'",
            "tabname": quote_js(tabname),
        }

        if template:
            return template.format(**args)
        else:
            return self.card_page.format(**args)

    def create_tree_view_html(self, tabname: str) -> str:
        """Generates HTML for displaying folders in a tree view.

        Args:
            tabname: The name of the active tab.

        Returns:
            HTML string generated for this tree view.
        """
        res = ""

        # Generate HTML for the tree.
        roots = self.allowed_directories_for_previews()
        tree_items = {v["filename"]: ExtraNetworksItem(v) for v in self.items.values()}
        tree = get_tree([os.path.abspath(x) for x in roots], items=tree_items)

        if not tree:
            return res

        file_template = "<li class='file-item'>{card}</li>"
        dir_template = (
            "<details {attributes} class='folder-item'>"
            "<summary class='folder-item-summary' data-path='{data_path}' "
            "onclick='extraNetworksFolderClick(event, \"{tabname}_extra_search\");'>"
            "{folder_name}"
            "</summary>"
            "<ul class='folder-container'>{content}</ul>"
            "</details>"
        )

        def _build_tree(data: Optional[dict[str, ExtraNetworksItem]] = None) -> str:
            """Recursively builds HTML for a tree."""
            _res = ""
            if not data:
                return "<li style='list-style-type: \"⚠️\";'>DIRECTORY IS EMPTY</li>"

            for k, v in sorted(data.items(), key=lambda x: shared.natural_sort_key(x[0])):
                if isinstance(v, (ExtraNetworksItem,)):
                    item_html = self.create_item_html(tabname, v.item, self.card_page_minimal_template)
                    _res += file_template.format(**{"card": item_html})
                else:
                    _res += dir_template.format(
                        **{
                            "attributes": "",
                            "tabname": tabname,
                            "folder_name": os.path.basename(k),
                            "data_path": k,
                            "content": _build_tree(v),
                        }
                    )
            return _res

        # Add each root directory to the tree.
        for k, v in sorted(tree.items(), key=lambda x: shared.natural_sort_key(x[0])):
            # If root is empty, append the "disabled" attribute to the template details tag.
            res += "<ul class='folder-container'>"
            res += dir_template.format(
                **{
                    "attributes": "open" if v else "open",
                    "tabname": tabname,
                    "folder_name": os.path.basename(k),
                    "data_path": k,
                    "content": _build_tree(v),
                }
            )
            res += "</ul>"
        res += "</ul>"
        return res

    def create_card_view_html(self, tabname):
        res = ""
        self.items = {x["name"]: x for x in self.list_items()}
        for item in self.items.values():
            res += self.create_item_html(tabname, item, self.card_page_template)

        if res == "":
            dirs = "".join([f"<li>{x}</li>" for x in self.allowed_directories_for_previews()])
            res = shared.html("extra-networks-no-cards.html").format(dirs=dirs)

        return res

    def create_html(self, tabname):
        self.metadata = {}
        self.items = {x["name"]: x for x in self.list_items()}

        tree_view_html = self.create_tree_view_html(tabname)
        card_view_html = self.create_card_view_html(tabname)
        network_type_id = self.name.replace(" ", "_")

        return self.extra_networks_pane_template.format(
            **{
                "tabname": tabname,
                "network_type_id": network_type_id,
                "tree_html": tree_view_html,
                "items_html": card_view_html,
            }
        )

    def create_item(self, name, index=None):
        raise NotImplementedError()

    def list_items(self):
        raise NotImplementedError()

    def allowed_directories_for_previews(self):
        return []

    def get_sort_keys(self, path):
        """
        List of default keys used for sorting in the UI.
        """
        pth = Path(path)
        mtime, ctime = self.lister.mctime(path)
        return {
            "date_created": int(mtime),
            "date_modified": int(ctime),
            "name": pth.name.lower(),
            "path": str(pth.parent).lower(),
        }

    def find_preview(self, path):
        """
        Find a preview PNG for a given path (without extension) and call link_preview on it.
        """

        potential_files = sum([[path + "." + ext, path + ".preview." + ext] for ext in allowed_preview_extensions()], [])

        for file in potential_files:
            if self.lister.exists(file):
                return self.link_preview(file)

        return None

    def find_description(self, path):
        """
        Find and read a description file for a given path (without extension).
        """
        for file in [f"{path}.txt", f"{path}.description.txt"]:
            if not self.lister.exists(file):
                continue

            try:
                with open(file, "r", encoding="utf-8", errors="replace") as f:
                    return f.read()
            except OSError:
                pass
        return None

    def create_user_metadata_editor(self, ui, tabname):
        return ui_extra_networks_user_metadata.UserMetadataEditor(ui, tabname, self)


def initialize():
    extra_pages.clear()


def register_default_pages():
    from modules.ui_extra_networks_textual_inversion import ExtraNetworksPageTextualInversion
    from modules.ui_extra_networks_hypernets import ExtraNetworksPageHypernetworks
    from modules.ui_extra_networks_checkpoints import ExtraNetworksPageCheckpoints
    register_page(ExtraNetworksPageTextualInversion())
    register_page(ExtraNetworksPageHypernetworks())
    register_page(ExtraNetworksPageCheckpoints())


class ExtraNetworksUi:
    def __init__(self):
        self.pages = None
        """gradio HTML components related to extra networks' pages"""

        self.page_contents = None
        """HTML content of the above; empty initially, filled when extra pages have to be shown"""

        self.stored_extra_pages = None

        self.button_save_preview = None
        self.preview_target_filename = None

        self.tabname = None


def pages_in_preferred_order(pages):
    tab_order = [x.lower().strip() for x in shared.opts.ui_extra_networks_tab_reorder.split(",")]

    def tab_name_score(name):
        name = name.lower()
        for i, possible_match in enumerate(tab_order):
            if possible_match in name:
                return i

        return len(pages)

    tab_scores = {page.name: (tab_name_score(page.name), original_index) for original_index, page in enumerate(pages)}

    return sorted(pages, key=lambda x: tab_scores[x.name])

def create_ui(interface: gr.Blocks, unrelated_tabs, tabname):
    from modules.ui import switch_values_symbol

    ui = ExtraNetworksUi()
    ui.pages = []
    ui.pages_contents = []
    ui.user_metadata_editors = []
    ui.stored_extra_pages = pages_in_preferred_order(extra_pages.copy())
    ui.tabname = tabname

    related_tabs = []

    for page in ui.stored_extra_pages:
        with gr.Tab(page.title, elem_id=f"{tabname}_{page.id_page}", elem_classes=["extra-page"]) as tab:
            with gr.Column(elem_id=f"{tabname}_{page.id_page}_prompts", elem_classes=["extra-page-prompts"]):
                pass

            elem_id = f"{tabname}_{page.id_page}_cards_html"
            page_elem = gr.HTML('Loading...', elem_id=elem_id)
            ui.pages.append(page_elem)
            page_elem.change(
                fn=lambda: None,
                _js=f"function(){{applyExtraNetworkFilter({tabname}_extra_search); return []}}",
                inputs=[],
                outputs=[],
            )

            editor = page.create_user_metadata_editor(ui, tabname)
            editor.create_ui()
            ui.user_metadata_editors.append(editor)

            related_tabs.append(tab)

    edit_search = gr.Textbox('', show_label=False, elem_id=f"{tabname}_extra_search", elem_classes="search", placeholder="Search...", visible=False, interactive=True)
    dropdown_sort = gr.Dropdown(choices=['Path', 'Name', 'Date Created', 'Date Modified', ], value=shared.opts.extra_networks_card_order_field, elem_id=tabname+"_extra_sort", elem_classes="sort", multiselect=False, visible=False, show_label=False, interactive=True, label=tabname+"_extra_sort_order")
    button_sortorder = ToolButton(switch_values_symbol, elem_id=tabname+"_extra_sortorder", elem_classes=["sortorder"] + ([] if shared.opts.extra_networks_card_order == "Ascending" else ["sortReverse"]), visible=False, tooltip="Invert sort order")
    button_refresh = gr.Button('Refresh', elem_id=tabname+"_extra_refresh", visible=False)

    tab_controls = [
        edit_search,
        dropdown_sort,
        button_sortorder,
        button_refresh,
    ]

    ui.button_save_preview = gr.Button('Save preview', elem_id=tabname+"_save_preview", visible=False)
    ui.preview_target_filename = gr.Textbox('Preview save filename', elem_id=tabname+"_preview_filename", visible=False)

    for tab in unrelated_tabs:
        tab.select(
            fn=lambda: [gr.update(visible=False) for _ in tab_controls],
            _js=f"function(){{ extraNetworksUnrelatedTabSelected('{tabname}'); }}",
            inputs=[],
            outputs=tab_controls,
            show_progress=False,
        )

    for page, tab in zip(ui.stored_extra_pages, related_tabs):
        allow_prompt = "true" if page.allow_prompt else "false"
        allow_negative_prompt = "true" if page.allow_negative_prompt else "false"

        jscode = (
            "extraNetworksTabSelected("
            f"'{tabname}', "
            f"'{tabname}_{page.id_page}_prompts', "
            f"'{allow_prompt}', "
            f"'{allow_negative_prompt}'"
            ");"
        )

        tab.select(
            fn=lambda: [gr.update(visible=True) for _ in tab_controls],
            _js="function(){ " + jscode + " }",
            inputs=[],
            outputs=tab_controls,
            show_progress=False,
        )

    dropdown_sort.change(fn=lambda: None, _js="function(){ applyExtraNetworkSort('" + tabname + "'); }")

<<<<<<< HEAD
=======
    def create_html():
        ui.pages_contents = [pg.create_html(ui.tabname) for pg in ui.stored_extra_pages]
>>>>>>> cb5b335a

    def pages_html():
        if not ui.pages_contents:
            create_html()
        return ui.pages_contents

    def refresh():
        for pg in ui.stored_extra_pages:
            pg.refresh()
        create_html()
        return ui.pages_contents

    interface.load(fn=pages_html, inputs=[], outputs=ui.pages)
    button_refresh.click(fn=refresh, inputs=[], outputs=ui.pages)

    return ui


def path_is_parent(parent_path, child_path):
    parent_path = os.path.abspath(parent_path)
    child_path = os.path.abspath(child_path)

    return child_path.startswith(parent_path)


def setup_ui(ui, gallery):
    def save_preview(index, images, filename):
        # this function is here for backwards compatibility and likely will be removed soon

        if len(images) == 0:
            print("There is no image in gallery to save as a preview.")
            return [page.create_html(ui.tabname) for page in ui.stored_extra_pages]

        index = int(index)
        index = 0 if index < 0 else index
        index = len(images) - 1 if index >= len(images) else index

        img_info = images[index if index >= 0 else 0]
        image = image_from_url_text(img_info)
        geninfo, items = read_info_from_image(image)

        is_allowed = False
        for extra_page in ui.stored_extra_pages:
            if any(path_is_parent(x, filename) for x in extra_page.allowed_directories_for_previews()):
                is_allowed = True
                break

        assert is_allowed, f'writing to {filename} is not allowed'

        save_image_with_geninfo(image, geninfo, filename)

        return [page.create_html(ui.tabname) for page in ui.stored_extra_pages]

    ui.button_save_preview.click(
        fn=save_preview,
        _js="function(x, y, z){return [selected_gallery_index(), y, z]}",
        inputs=[ui.preview_target_filename, gallery, ui.preview_target_filename],
        outputs=[*ui.pages]
    )

    for editor in ui.user_metadata_editors:
        editor.setup_ui(gallery)
<|MERGE_RESOLUTION|>--- conflicted
+++ resolved
@@ -1,711 +1,630 @@
-import functools
-import os.path
-import urllib.parse
-from pathlib import Path
-from typing import Optional, Union
-from dataclasses import dataclass
-
-from modules import shared, ui_extra_networks_user_metadata, errors, extra_networks, util
-from modules.images import read_info_from_image, save_image_with_geninfo
-import gradio as gr
-import json
-import html
-from fastapi.exceptions import HTTPException
-
-from modules.infotext_utils import image_from_url_text
-from modules.ui_components import ToolButton
-
-extra_pages = []
-allowed_dirs = set()
-default_allowed_preview_extensions = ["png", "jpg", "jpeg", "webp", "gif"]
-
-@functools.cache
-def allowed_preview_extensions_with_extra(extra_extensions=None):
-    return set(default_allowed_preview_extensions) | set(extra_extensions or [])
-
-
-def allowed_preview_extensions():
-    return allowed_preview_extensions_with_extra((shared.opts.samples_format, ))
-
-
-@dataclass
-class ExtraNetworksItem:
-    """Wrapper for dictionaries representing ExtraNetworks items."""
-    item: dict
-
-
-def get_tree(paths: Union[str, list[str]], items: dict[str, ExtraNetworksItem]) -> dict:
-    """Recursively builds a directory tree.
-
-    Args:
-        paths: Path or list of paths to directories. These paths are treated as roots from which
-            the tree will be built.
-        items: A dictionary associating filepaths to an ExtraNetworksItem instance.
-
-    Returns:
-        The result directory tree.
-    """
-    if isinstance(paths, (str,)):
-        paths = [paths]
-
-    def _get_tree(_paths: list[str], _root: str):
-        _res = {}
-        for path in _paths:
-            relpath = os.path.relpath(path, _root)
-            if os.path.isdir(path):
-                dir_items = os.listdir(path)
-                # Ignore empty directories.
-                if not dir_items:
-                    continue
-                dir_tree = _get_tree([os.path.join(path, x) for x in dir_items], _root)
-                # We only want to store non-empty folders in the tree.
-                if dir_tree:
-                    _res[relpath] = dir_tree
-            else:
-                if path not in items:
-                    continue
-                # Add the ExtraNetworksItem to the result.
-                _res[relpath] = items[path]
-        return _res
-
-    res = {}
-    # Handle each root directory separately.
-    # Each root WILL have a key/value at the root of the result dict though
-    # the value can be an empty dict if the directory is empty. We want these
-    # placeholders for empty dirs so we can inform the user later.
-    for path in paths:
-        root = os.path.dirname(path)
-        relpath = os.path.relpath(path, root)
-        # Wrap the path in a list since that is what the `_get_tree` expects.
-        res[relpath] = _get_tree([path], root)
-        if res[relpath]:
-            # We need to pull the inner path out one for these root dirs.
-            res[relpath] = res[relpath][relpath]
-
-    return res
-
-def register_page(page):
-    """registers extra networks page for the UI; recommend doing it in on_before_ui() callback for extensions"""
-
-    extra_pages.append(page)
-    allowed_dirs.clear()
-    allowed_dirs.update(set(sum([x.allowed_directories_for_previews() for x in extra_pages], [])))
-
-
-def fetch_file(filename: str = ""):
-    from starlette.responses import FileResponse
-
-    if not os.path.isfile(filename):
-        raise HTTPException(status_code=404, detail="File not found")
-
-    if not any(Path(x).absolute() in Path(filename).absolute().parents for x in allowed_dirs):
-        raise ValueError(f"File cannot be fetched: {filename}. Must be in one of directories registered by extra pages.")
-
-    ext = os.path.splitext(filename)[1].lower()[1:]
-    if ext not in allowed_preview_extensions():
-        raise ValueError(f"File cannot be fetched: {filename}. Extensions allowed: {allowed_preview_extensions()}.")
-
-    # would profit from returning 304
-    return FileResponse(filename, headers={"Accept-Ranges": "bytes"})
-
-
-def get_metadata(page: str = "", item: str = ""):
-    from starlette.responses import JSONResponse
-
-    page = next(iter([x for x in extra_pages if x.name == page]), None)
-    if page is None:
-        return JSONResponse({})
-
-    metadata = page.metadata.get(item)
-    if metadata is None:
-        return JSONResponse({})
-
-    return JSONResponse({"metadata": json.dumps(metadata, indent=4, ensure_ascii=False)})
-
-
-def get_single_card(page: str = "", tabname: str = "", name: str = ""):
-    from starlette.responses import JSONResponse
-
-    page = next(iter([x for x in extra_pages if x.name == page]), None)
-
-    try:
-        item = page.create_item(name, enable_filter=False)
-        page.items[name] = item
-    except Exception as e:
-        errors.display(e, "creating item for extra network")
-        item = page.items.get(name)
-
-    page.read_user_metadata(item)
-    item_html = page.create_item_html(tabname, item)
-
-    return JSONResponse({"html": item_html})
-
-
-def add_pages_to_demo(app):
-    app.add_api_route("/sd_extra_networks/thumb", fetch_file, methods=["GET"])
-    app.add_api_route("/sd_extra_networks/metadata", get_metadata, methods=["GET"])
-    app.add_api_route("/sd_extra_networks/get-single-card", get_single_card, methods=["GET"])
-
-
-def quote_js(s):
-    s = s.replace('\\', '\\\\')
-    s = s.replace('"', '\\"')
-    return f'"{s}"'
-
-class ExtraNetworksPage:
-    def __init__(self, title):
-        self.title = title
-        self.name = title.lower()
-        self.id_page = self.name.replace(" ", "_")
-        self.extra_networks_pane_template = shared.html("extra-networks-pane.html")
-        self.card_page_template = shared.html("extra-networks-card.html")
-        self.card_page_minimal_template = shared.html("extra-networks-card-minimal.html")
-        self.allow_prompt = True
-        self.allow_negative_prompt = False
-        self.metadata = {}
-        self.items = {}
-        self.lister = util.MassFileLister()
-
-    def refresh(self):
-        pass
-
-    def read_user_metadata(self, item):
-        filename = item.get("filename", None)
-        metadata = extra_networks.get_user_metadata(filename, lister=self.lister)
-
-        desc = metadata.get("description", None)
-        if desc is not None:
-            item["description"] = desc
-
-        item["user_metadata"] = metadata
-
-    def link_preview(self, filename):
-        quoted_filename = urllib.parse.quote(filename.replace('\\', '/'))
-        mtime, _ = self.lister.mctime(filename)
-        return f"./sd_extra_networks/thumb?filename={quoted_filename}&mtime={mtime}"
-
-    def search_terms_from_path(self, filename, possible_directories=None):
-        abspath = os.path.abspath(filename)
-        for parentdir in (possible_directories if possible_directories is not None else self.allowed_directories_for_previews()):
-            parentdir = os.path.dirname(os.path.abspath(parentdir))
-            if abspath.startswith(parentdir):
-                return os.path.relpath(abspath, parentdir)
-
-        return ""
-
-<<<<<<< HEAD
-    def create_item_html(self, tabname: str, item: dict, template: Optional[str] = None) -> str:
-        """Generates HTML for a single ExtraNetworks Item
-=======
-    def create_html(self, tabname):
-        self.lister.reset()
-
-        items_html = ''
-
-        self.metadata = {}
-
-        subdirs = {}
-        for parentdir in [os.path.abspath(x) for x in self.allowed_directories_for_previews()]:
-            for root, dirs, _ in sorted(os.walk(parentdir, followlinks=True), key=lambda x: shared.natural_sort_key(x[0])):
-                for dirname in sorted(dirs, key=shared.natural_sort_key):
-                    x = os.path.join(root, dirname)
-
-                    if not os.path.isdir(x):
-                        continue
-
-                    subdir = os.path.abspath(x)[len(parentdir):].replace("\\", "/")
-
-                    if shared.opts.extra_networks_dir_button_function:
-                        if not subdir.startswith("/"):
-                            subdir = "/" + subdir
-                    else:
-                        while subdir.startswith("/"):
-                            subdir = subdir[1:]
-
-                    is_empty = len(os.listdir(x)) == 0
-                    if not is_empty and not subdir.endswith("/"):
-                        subdir = subdir + "/"
-
-                    if ("/." in subdir or subdir.startswith(".")) and not shared.opts.extra_networks_show_hidden_directories:
-                        continue
-
-                    subdirs[subdir] = 1
-
-        if subdirs:
-            subdirs = {"": 1, **subdirs}
-
-        subdirs_html = "".join([f"""
-<button class='lg secondary gradio-button custom-button{" search-all" if subdir=="" else ""}' onclick='extraNetworksSearchButton("{tabname}_extra_search", event)'>
-{html.escape(subdir if subdir!="" else "all")}
-</button>
-""" for subdir in subdirs])
-
-        self.items = {x["name"]: x for x in self.list_items()}
-        for item in self.items.values():
-            metadata = item.get("metadata")
-            if metadata:
-                self.metadata[item["name"]] = metadata
-
-            if "user_metadata" not in item:
-                self.read_user_metadata(item)
-
-            items_html += self.create_html_for_item(item, tabname)
-
-        if items_html == '':
-            dirs = "".join([f"<li>{x}</li>" for x in self.allowed_directories_for_previews()])
-            items_html = shared.html("extra-networks-no-cards.html").format(dirs=dirs)
-
-        self_name_id = self.name.replace(" ", "_")
-
-        res = f"""
-<div id='{tabname}_{self_name_id}_subdirs' class='extra-network-subdirs extra-network-subdirs-cards'>
-{subdirs_html}
-</div>
-<div id='{tabname}_{self_name_id}_cards' class='extra-network-cards'>
-{items_html}
-</div>
-"""
-
-        return res
-
-    def create_item(self, name, index=None):
-        raise NotImplementedError()
-
-    def list_items(self):
-        raise NotImplementedError()
->>>>>>> cb5b335a
-
-        Args:
-            tabname: The name of the active tab.
-            item: Dictionary containing item information.
-
-        Returns:
-            HTML string generated for this item.
-            Can be empty if the item is not meant to be shown.
-        """
-        metadata = item.get("metadata")
-        if metadata:
-            self.metadata[item["name"]] = metadata
-
-        if "user_metadata" not in item:
-            self.read_user_metadata(item)
-
-        preview = item.get("preview", None)
-        height = f"height: {shared.opts.extra_networks_card_height}px;" if shared.opts.extra_networks_card_height else ''
-        width = f"width: {shared.opts.extra_networks_card_width}px;" if shared.opts.extra_networks_card_width else ''
-        background_image = f'<img src="{html.escape(preview)}" class="preview" loading="lazy">' if preview else ''
-
-        onclick = item.get("onclick", None)
-        if onclick is None:
-            if "negative_prompt" in item:
-                onclick = '"' + html.escape(f"""return cardClicked({quote_js(tabname)}, {item["prompt"]}, {item["negative_prompt"]}, {"true" if self.allow_negative_prompt else "false"})""") + '"'
-            else:
-                onclick = '"' + html.escape(f"""return cardClicked({quote_js(tabname)}, {item["prompt"]}, {'""'}, {"true" if self.allow_negative_prompt else "false"})""") + '"'
-
-        copy_path_button = f"<div class='copy-path-button card-button' title='Copy path to clipboard' onclick='extraNetworksCopyCardPath(event, {quote_js(item['filename'])})' data-clipboard-text='{quote_js(item['filename'])}'></div>"
-
-        metadata_button = ""
-        metadata = item.get("metadata")
-        if metadata:
-            metadata_button = f"<div class='metadata-button card-button' title='Show internal metadata' onclick='extraNetworksRequestMetadata(event, {quote_js(self.name)}, {quote_js(html.escape(item['name']))})'></div>"
-
-        edit_button = f"<div class='edit-button card-button' title='Edit metadata' onclick='extraNetworksEditUserMetadata(event, {quote_js(tabname)}, {quote_js(self.id_page)}, {quote_js(html.escape(item['name']))})'></div>"
-
-        local_path = ""
-        filename = item.get("filename", "")
-        for reldir in self.allowed_directories_for_previews():
-            absdir = os.path.abspath(reldir)
-
-            if filename.startswith(absdir):
-                local_path = filename[len(absdir):]
-
-        # if this is true, the item must not be shown in the default view, and must instead only be
-        # shown when searching for it
-        if shared.opts.extra_networks_hidden_models == "Always":
-            search_only = False
-        else:
-            search_only = "/." in local_path or "\\." in local_path
-
-        if search_only and shared.opts.extra_networks_hidden_models == "Never":
-            return ""
-
-        sort_keys = " ".join([f'data-sort-{k}="{html.escape(str(v))}"' for k, v in item.get("sort_keys", {}).items()]).strip()
-
-        search_terms_html = ""
-        search_term_template = "<span style='{style}' class='{class}'>{search_term}</span>"
-        for search_term in item.get("search_terms", []):
-            search_terms_html += search_term_template.format(
-                **{
-                    "style": "display: none;",
-                    "class": "search_terms" + (" search_only" if search_only else ""),
-                    "search_term": search_term,
-                }
-            )
-
-        # Some items here might not be used depending on HTML template used.
-        args = {
-            "background_image": background_image,
-            "card_clicked": onclick,
-            "copy_path_button": copy_path_button,
-            "description": (item.get("description") or "" if shared.opts.extra_networks_card_show_desc else ""),
-            "edit_button": edit_button,
-            "local_preview": quote_js(item["local_preview"]),
-            "metadata_button": metadata_button,
-            "name": html.escape(item["name"]),
-            "prompt": item.get("prompt", None),
-            "save_card_preview": '"' + html.escape(f"""return saveCardPreview(event, {quote_js(tabname)}, {quote_js(item["local_preview"])})""") + '"',
-            "search_only": " search_only" if search_only else "",
-            "search_terms": search_terms_html,
-            "sort_keys": sort_keys,
-            "style": f"'display: none; {height}{width}; font-size: {shared.opts.extra_networks_card_text_scale*100}%'",
-            "tabname": quote_js(tabname),
-        }
-
-        if template:
-            return template.format(**args)
-        else:
-            return self.card_page.format(**args)
-
-    def create_tree_view_html(self, tabname: str) -> str:
-        """Generates HTML for displaying folders in a tree view.
-
-        Args:
-            tabname: The name of the active tab.
-
-        Returns:
-            HTML string generated for this tree view.
-        """
-        res = ""
-
-        # Generate HTML for the tree.
-        roots = self.allowed_directories_for_previews()
-        tree_items = {v["filename"]: ExtraNetworksItem(v) for v in self.items.values()}
-        tree = get_tree([os.path.abspath(x) for x in roots], items=tree_items)
-
-        if not tree:
-            return res
-
-        file_template = "<li class='file-item'>{card}</li>"
-        dir_template = (
-            "<details {attributes} class='folder-item'>"
-            "<summary class='folder-item-summary' data-path='{data_path}' "
-            "onclick='extraNetworksFolderClick(event, \"{tabname}_extra_search\");'>"
-            "{folder_name}"
-            "</summary>"
-            "<ul class='folder-container'>{content}</ul>"
-            "</details>"
-        )
-
-        def _build_tree(data: Optional[dict[str, ExtraNetworksItem]] = None) -> str:
-            """Recursively builds HTML for a tree."""
-            _res = ""
-            if not data:
-                return "<li style='list-style-type: \"⚠️\";'>DIRECTORY IS EMPTY</li>"
-
-            for k, v in sorted(data.items(), key=lambda x: shared.natural_sort_key(x[0])):
-                if isinstance(v, (ExtraNetworksItem,)):
-                    item_html = self.create_item_html(tabname, v.item, self.card_page_minimal_template)
-                    _res += file_template.format(**{"card": item_html})
-                else:
-                    _res += dir_template.format(
-                        **{
-                            "attributes": "",
-                            "tabname": tabname,
-                            "folder_name": os.path.basename(k),
-                            "data_path": k,
-                            "content": _build_tree(v),
-                        }
-                    )
-            return _res
-
-        # Add each root directory to the tree.
-        for k, v in sorted(tree.items(), key=lambda x: shared.natural_sort_key(x[0])):
-            # If root is empty, append the "disabled" attribute to the template details tag.
-            res += "<ul class='folder-container'>"
-            res += dir_template.format(
-                **{
-                    "attributes": "open" if v else "open",
-                    "tabname": tabname,
-                    "folder_name": os.path.basename(k),
-                    "data_path": k,
-                    "content": _build_tree(v),
-                }
-            )
-            res += "</ul>"
-        res += "</ul>"
-        return res
-
-    def create_card_view_html(self, tabname):
-        res = ""
-        self.items = {x["name"]: x for x in self.list_items()}
-        for item in self.items.values():
-            res += self.create_item_html(tabname, item, self.card_page_template)
-
-        if res == "":
-            dirs = "".join([f"<li>{x}</li>" for x in self.allowed_directories_for_previews()])
-            res = shared.html("extra-networks-no-cards.html").format(dirs=dirs)
-
-        return res
-
-    def create_html(self, tabname):
-        self.metadata = {}
-        self.items = {x["name"]: x for x in self.list_items()}
-
-        tree_view_html = self.create_tree_view_html(tabname)
-        card_view_html = self.create_card_view_html(tabname)
-        network_type_id = self.name.replace(" ", "_")
-
-        return self.extra_networks_pane_template.format(
-            **{
-                "tabname": tabname,
-                "network_type_id": network_type_id,
-                "tree_html": tree_view_html,
-                "items_html": card_view_html,
-            }
-        )
-
-    def create_item(self, name, index=None):
-        raise NotImplementedError()
-
-    def list_items(self):
-        raise NotImplementedError()
-
-    def allowed_directories_for_previews(self):
-        return []
-
-    def get_sort_keys(self, path):
-        """
-        List of default keys used for sorting in the UI.
-        """
-        pth = Path(path)
-        mtime, ctime = self.lister.mctime(path)
-        return {
-            "date_created": int(mtime),
-            "date_modified": int(ctime),
-            "name": pth.name.lower(),
-            "path": str(pth.parent).lower(),
-        }
-
-    def find_preview(self, path):
-        """
-        Find a preview PNG for a given path (without extension) and call link_preview on it.
-        """
-
-        potential_files = sum([[path + "." + ext, path + ".preview." + ext] for ext in allowed_preview_extensions()], [])
-
-        for file in potential_files:
-            if self.lister.exists(file):
-                return self.link_preview(file)
-
-        return None
-
-    def find_description(self, path):
-        """
-        Find and read a description file for a given path (without extension).
-        """
-        for file in [f"{path}.txt", f"{path}.description.txt"]:
-            if not self.lister.exists(file):
-                continue
-
-            try:
-                with open(file, "r", encoding="utf-8", errors="replace") as f:
-                    return f.read()
-            except OSError:
-                pass
-        return None
-
-    def create_user_metadata_editor(self, ui, tabname):
-        return ui_extra_networks_user_metadata.UserMetadataEditor(ui, tabname, self)
-
-
-def initialize():
-    extra_pages.clear()
-
-
-def register_default_pages():
-    from modules.ui_extra_networks_textual_inversion import ExtraNetworksPageTextualInversion
-    from modules.ui_extra_networks_hypernets import ExtraNetworksPageHypernetworks
-    from modules.ui_extra_networks_checkpoints import ExtraNetworksPageCheckpoints
-    register_page(ExtraNetworksPageTextualInversion())
-    register_page(ExtraNetworksPageHypernetworks())
-    register_page(ExtraNetworksPageCheckpoints())
-
-
-class ExtraNetworksUi:
-    def __init__(self):
-        self.pages = None
-        """gradio HTML components related to extra networks' pages"""
-
-        self.page_contents = None
-        """HTML content of the above; empty initially, filled when extra pages have to be shown"""
-
-        self.stored_extra_pages = None
-
-        self.button_save_preview = None
-        self.preview_target_filename = None
-
-        self.tabname = None
-
-
-def pages_in_preferred_order(pages):
-    tab_order = [x.lower().strip() for x in shared.opts.ui_extra_networks_tab_reorder.split(",")]
-
-    def tab_name_score(name):
-        name = name.lower()
-        for i, possible_match in enumerate(tab_order):
-            if possible_match in name:
-                return i
-
-        return len(pages)
-
-    tab_scores = {page.name: (tab_name_score(page.name), original_index) for original_index, page in enumerate(pages)}
-
-    return sorted(pages, key=lambda x: tab_scores[x.name])
-
-def create_ui(interface: gr.Blocks, unrelated_tabs, tabname):
-    from modules.ui import switch_values_symbol
-
-    ui = ExtraNetworksUi()
-    ui.pages = []
-    ui.pages_contents = []
-    ui.user_metadata_editors = []
-    ui.stored_extra_pages = pages_in_preferred_order(extra_pages.copy())
-    ui.tabname = tabname
-
-    related_tabs = []
-
-    for page in ui.stored_extra_pages:
-        with gr.Tab(page.title, elem_id=f"{tabname}_{page.id_page}", elem_classes=["extra-page"]) as tab:
-            with gr.Column(elem_id=f"{tabname}_{page.id_page}_prompts", elem_classes=["extra-page-prompts"]):
-                pass
-
-            elem_id = f"{tabname}_{page.id_page}_cards_html"
-            page_elem = gr.HTML('Loading...', elem_id=elem_id)
-            ui.pages.append(page_elem)
-            page_elem.change(
-                fn=lambda: None,
-                _js=f"function(){{applyExtraNetworkFilter({tabname}_extra_search); return []}}",
-                inputs=[],
-                outputs=[],
-            )
-
-            editor = page.create_user_metadata_editor(ui, tabname)
-            editor.create_ui()
-            ui.user_metadata_editors.append(editor)
-
-            related_tabs.append(tab)
-
-    edit_search = gr.Textbox('', show_label=False, elem_id=f"{tabname}_extra_search", elem_classes="search", placeholder="Search...", visible=False, interactive=True)
-    dropdown_sort = gr.Dropdown(choices=['Path', 'Name', 'Date Created', 'Date Modified', ], value=shared.opts.extra_networks_card_order_field, elem_id=tabname+"_extra_sort", elem_classes="sort", multiselect=False, visible=False, show_label=False, interactive=True, label=tabname+"_extra_sort_order")
-    button_sortorder = ToolButton(switch_values_symbol, elem_id=tabname+"_extra_sortorder", elem_classes=["sortorder"] + ([] if shared.opts.extra_networks_card_order == "Ascending" else ["sortReverse"]), visible=False, tooltip="Invert sort order")
-    button_refresh = gr.Button('Refresh', elem_id=tabname+"_extra_refresh", visible=False)
-
-    tab_controls = [
-        edit_search,
-        dropdown_sort,
-        button_sortorder,
-        button_refresh,
-    ]
-
-    ui.button_save_preview = gr.Button('Save preview', elem_id=tabname+"_save_preview", visible=False)
-    ui.preview_target_filename = gr.Textbox('Preview save filename', elem_id=tabname+"_preview_filename", visible=False)
-
-    for tab in unrelated_tabs:
-        tab.select(
-            fn=lambda: [gr.update(visible=False) for _ in tab_controls],
-            _js=f"function(){{ extraNetworksUnrelatedTabSelected('{tabname}'); }}",
-            inputs=[],
-            outputs=tab_controls,
-            show_progress=False,
-        )
-
-    for page, tab in zip(ui.stored_extra_pages, related_tabs):
-        allow_prompt = "true" if page.allow_prompt else "false"
-        allow_negative_prompt = "true" if page.allow_negative_prompt else "false"
-
-        jscode = (
-            "extraNetworksTabSelected("
-            f"'{tabname}', "
-            f"'{tabname}_{page.id_page}_prompts', "
-            f"'{allow_prompt}', "
-            f"'{allow_negative_prompt}'"
-            ");"
-        )
-
-        tab.select(
-            fn=lambda: [gr.update(visible=True) for _ in tab_controls],
-            _js="function(){ " + jscode + " }",
-            inputs=[],
-            outputs=tab_controls,
-            show_progress=False,
-        )
-
-    dropdown_sort.change(fn=lambda: None, _js="function(){ applyExtraNetworkSort('" + tabname + "'); }")
-
-<<<<<<< HEAD
-=======
-    def create_html():
-        ui.pages_contents = [pg.create_html(ui.tabname) for pg in ui.stored_extra_pages]
->>>>>>> cb5b335a
-
-    def pages_html():
-        if not ui.pages_contents:
-            create_html()
-        return ui.pages_contents
-
-    def refresh():
-        for pg in ui.stored_extra_pages:
-            pg.refresh()
-        create_html()
-        return ui.pages_contents
-
-    interface.load(fn=pages_html, inputs=[], outputs=ui.pages)
-    button_refresh.click(fn=refresh, inputs=[], outputs=ui.pages)
-
-    return ui
-
-
-def path_is_parent(parent_path, child_path):
-    parent_path = os.path.abspath(parent_path)
-    child_path = os.path.abspath(child_path)
-
-    return child_path.startswith(parent_path)
-
-
-def setup_ui(ui, gallery):
-    def save_preview(index, images, filename):
-        # this function is here for backwards compatibility and likely will be removed soon
-
-        if len(images) == 0:
-            print("There is no image in gallery to save as a preview.")
-            return [page.create_html(ui.tabname) for page in ui.stored_extra_pages]
-
-        index = int(index)
-        index = 0 if index < 0 else index
-        index = len(images) - 1 if index >= len(images) else index
-
-        img_info = images[index if index >= 0 else 0]
-        image = image_from_url_text(img_info)
-        geninfo, items = read_info_from_image(image)
-
-        is_allowed = False
-        for extra_page in ui.stored_extra_pages:
-            if any(path_is_parent(x, filename) for x in extra_page.allowed_directories_for_previews()):
-                is_allowed = True
-                break
-
-        assert is_allowed, f'writing to {filename} is not allowed'
-
-        save_image_with_geninfo(image, geninfo, filename)
-
-        return [page.create_html(ui.tabname) for page in ui.stored_extra_pages]
-
-    ui.button_save_preview.click(
-        fn=save_preview,
-        _js="function(x, y, z){return [selected_gallery_index(), y, z]}",
-        inputs=[ui.preview_target_filename, gallery, ui.preview_target_filename],
-        outputs=[*ui.pages]
-    )
-
-    for editor in ui.user_metadata_editors:
-        editor.setup_ui(gallery)
+import functools
+import os.path
+import urllib.parse
+from pathlib import Path
+from typing import Optional, Union
+from dataclasses import dataclass
+
+from modules import shared, ui_extra_networks_user_metadata, errors, extra_networks, util
+from modules.images import read_info_from_image, save_image_with_geninfo
+import gradio as gr
+import json
+import html
+from fastapi.exceptions import HTTPException
+
+from modules.infotext_utils import image_from_url_text
+from modules.ui_components import ToolButton
+
+extra_pages = []
+allowed_dirs = set()
+default_allowed_preview_extensions = ["png", "jpg", "jpeg", "webp", "gif"]
+
+@functools.cache
+def allowed_preview_extensions_with_extra(extra_extensions=None):
+    return set(default_allowed_preview_extensions) | set(extra_extensions or [])
+
+
+def allowed_preview_extensions():
+    return allowed_preview_extensions_with_extra((shared.opts.samples_format, ))
+
+
+@dataclass
+class ExtraNetworksItem:
+    """Wrapper for dictionaries representing ExtraNetworks items."""
+    item: dict
+
+
+def get_tree(paths: Union[str, list[str]], items: dict[str, ExtraNetworksItem]) -> dict:
+    """Recursively builds a directory tree.
+
+    Args:
+        paths: Path or list of paths to directories. These paths are treated as roots from which
+            the tree will be built.
+        items: A dictionary associating filepaths to an ExtraNetworksItem instance.
+
+    Returns:
+        The result directory tree.
+    """
+    if isinstance(paths, (str,)):
+        paths = [paths]
+
+    def _get_tree(_paths: list[str], _root: str):
+        _res = {}
+        for path in _paths:
+            relpath = os.path.relpath(path, _root)
+            if os.path.isdir(path):
+                dir_items = os.listdir(path)
+                # Ignore empty directories.
+                if not dir_items:
+                    continue
+                dir_tree = _get_tree([os.path.join(path, x) for x in dir_items], _root)
+                # We only want to store non-empty folders in the tree.
+                if dir_tree:
+                    _res[relpath] = dir_tree
+            else:
+                if path not in items:
+                    continue
+                # Add the ExtraNetworksItem to the result.
+                _res[relpath] = items[path]
+        return _res
+
+    res = {}
+    # Handle each root directory separately.
+    # Each root WILL have a key/value at the root of the result dict though
+    # the value can be an empty dict if the directory is empty. We want these
+    # placeholders for empty dirs so we can inform the user later.
+    for path in paths:
+        root = os.path.dirname(path)
+        relpath = os.path.relpath(path, root)
+        # Wrap the path in a list since that is what the `_get_tree` expects.
+        res[relpath] = _get_tree([path], root)
+        if res[relpath]:
+            # We need to pull the inner path out one for these root dirs.
+            res[relpath] = res[relpath][relpath]
+
+    return res
+
+def register_page(page):
+    """registers extra networks page for the UI; recommend doing it in on_before_ui() callback for extensions"""
+
+    extra_pages.append(page)
+    allowed_dirs.clear()
+    allowed_dirs.update(set(sum([x.allowed_directories_for_previews() for x in extra_pages], [])))
+
+
+def fetch_file(filename: str = ""):
+    from starlette.responses import FileResponse
+
+    if not os.path.isfile(filename):
+        raise HTTPException(status_code=404, detail="File not found")
+
+    if not any(Path(x).absolute() in Path(filename).absolute().parents for x in allowed_dirs):
+        raise ValueError(f"File cannot be fetched: {filename}. Must be in one of directories registered by extra pages.")
+
+    ext = os.path.splitext(filename)[1].lower()[1:]
+    if ext not in allowed_preview_extensions():
+        raise ValueError(f"File cannot be fetched: {filename}. Extensions allowed: {allowed_preview_extensions()}.")
+
+    # would profit from returning 304
+    return FileResponse(filename, headers={"Accept-Ranges": "bytes"})
+
+
+def get_metadata(page: str = "", item: str = ""):
+    from starlette.responses import JSONResponse
+
+    page = next(iter([x for x in extra_pages if x.name == page]), None)
+    if page is None:
+        return JSONResponse({})
+
+    metadata = page.metadata.get(item)
+    if metadata is None:
+        return JSONResponse({})
+
+    return JSONResponse({"metadata": json.dumps(metadata, indent=4, ensure_ascii=False)})
+
+
+def get_single_card(page: str = "", tabname: str = "", name: str = ""):
+    from starlette.responses import JSONResponse
+
+    page = next(iter([x for x in extra_pages if x.name == page]), None)
+
+    try:
+        item = page.create_item(name, enable_filter=False)
+        page.items[name] = item
+    except Exception as e:
+        errors.display(e, "creating item for extra network")
+        item = page.items.get(name)
+
+    page.read_user_metadata(item)
+    item_html = page.create_item_html(tabname, item)
+
+    return JSONResponse({"html": item_html})
+
+
+def add_pages_to_demo(app):
+    app.add_api_route("/sd_extra_networks/thumb", fetch_file, methods=["GET"])
+    app.add_api_route("/sd_extra_networks/metadata", get_metadata, methods=["GET"])
+    app.add_api_route("/sd_extra_networks/get-single-card", get_single_card, methods=["GET"])
+
+
+def quote_js(s):
+    s = s.replace('\\', '\\\\')
+    s = s.replace('"', '\\"')
+    return f'"{s}"'
+
+class ExtraNetworksPage:
+    def __init__(self, title):
+        self.title = title
+        self.name = title.lower()
+        self.id_page = self.name.replace(" ", "_")
+        self.extra_networks_pane_template = shared.html("extra-networks-pane.html")
+        self.card_page_template = shared.html("extra-networks-card.html")
+        self.card_page_minimal_template = shared.html("extra-networks-card-minimal.html")
+        self.allow_prompt = True
+        self.allow_negative_prompt = False
+        self.metadata = {}
+        self.items = {}
+        self.lister = util.MassFileLister()
+
+    def refresh(self):
+        pass
+
+    def read_user_metadata(self, item):
+        filename = item.get("filename", None)
+        metadata = extra_networks.get_user_metadata(filename, lister=self.lister)
+
+        desc = metadata.get("description", None)
+        if desc is not None:
+            item["description"] = desc
+
+        item["user_metadata"] = metadata
+
+    def link_preview(self, filename):
+        quoted_filename = urllib.parse.quote(filename.replace('\\', '/'))
+        mtime, _ = self.lister.mctime(filename)
+        return f"./sd_extra_networks/thumb?filename={quoted_filename}&mtime={mtime}"
+
+    def search_terms_from_path(self, filename, possible_directories=None):
+        abspath = os.path.abspath(filename)
+        for parentdir in (possible_directories if possible_directories is not None else self.allowed_directories_for_previews()):
+            parentdir = os.path.dirname(os.path.abspath(parentdir))
+            if abspath.startswith(parentdir):
+                return os.path.relpath(abspath, parentdir)
+
+        return ""
+
+    def create_item_html(self, tabname: str, item: dict, template: Optional[str] = None) -> str:
+        """Generates HTML for a single ExtraNetworks Item
+
+        Args:
+            tabname: The name of the active tab.
+            item: Dictionary containing item information.
+
+        Returns:
+            HTML string generated for this item.
+            Can be empty if the item is not meant to be shown.
+        """
+        metadata = item.get("metadata")
+        if metadata:
+            self.metadata[item["name"]] = metadata
+
+        if "user_metadata" not in item:
+            self.read_user_metadata(item)
+
+        preview = item.get("preview", None)
+        height = f"height: {shared.opts.extra_networks_card_height}px;" if shared.opts.extra_networks_card_height else ''
+        width = f"width: {shared.opts.extra_networks_card_width}px;" if shared.opts.extra_networks_card_width else ''
+        background_image = f'<img src="{html.escape(preview)}" class="preview" loading="lazy">' if preview else ''
+
+        onclick = item.get("onclick", None)
+        if onclick is None:
+            if "negative_prompt" in item:
+                onclick = '"' + html.escape(f"""return cardClicked({quote_js(tabname)}, {item["prompt"]}, {item["negative_prompt"]}, {"true" if self.allow_negative_prompt else "false"})""") + '"'
+            else:
+                onclick = '"' + html.escape(f"""return cardClicked({quote_js(tabname)}, {item["prompt"]}, {'""'}, {"true" if self.allow_negative_prompt else "false"})""") + '"'
+
+        copy_path_button = f"<div class='copy-path-button card-button' title='Copy path to clipboard' onclick='extraNetworksCopyCardPath(event, {quote_js(item['filename'])})' data-clipboard-text='{quote_js(item['filename'])}'></div>"
+
+        metadata_button = ""
+        metadata = item.get("metadata")
+        if metadata:
+            metadata_button = f"<div class='metadata-button card-button' title='Show internal metadata' onclick='extraNetworksRequestMetadata(event, {quote_js(self.name)}, {quote_js(html.escape(item['name']))})'></div>"
+
+        edit_button = f"<div class='edit-button card-button' title='Edit metadata' onclick='extraNetworksEditUserMetadata(event, {quote_js(tabname)}, {quote_js(self.id_page)}, {quote_js(html.escape(item['name']))})'></div>"
+
+        local_path = ""
+        filename = item.get("filename", "")
+        for reldir in self.allowed_directories_for_previews():
+            absdir = os.path.abspath(reldir)
+
+            if filename.startswith(absdir):
+                local_path = filename[len(absdir):]
+
+        # if this is true, the item must not be shown in the default view, and must instead only be
+        # shown when searching for it
+        if shared.opts.extra_networks_hidden_models == "Always":
+            search_only = False
+        else:
+            search_only = "/." in local_path or "\\." in local_path
+
+        if search_only and shared.opts.extra_networks_hidden_models == "Never":
+            return ""
+
+        sort_keys = " ".join([f'data-sort-{k}="{html.escape(str(v))}"' for k, v in item.get("sort_keys", {}).items()]).strip()
+
+        search_terms_html = ""
+        search_term_template = "<span style='{style}' class='{class}'>{search_term}</span>"
+        for search_term in item.get("search_terms", []):
+            search_terms_html += search_term_template.format(
+                **{
+                    "style": "display: none;",
+                    "class": "search_terms" + (" search_only" if search_only else ""),
+                    "search_term": search_term,
+                }
+            )
+
+        # Some items here might not be used depending on HTML template used.
+        args = {
+            "background_image": background_image,
+            "card_clicked": onclick,
+            "copy_path_button": copy_path_button,
+            "description": (item.get("description") or "" if shared.opts.extra_networks_card_show_desc else ""),
+            "edit_button": edit_button,
+            "local_preview": quote_js(item["local_preview"]),
+            "metadata_button": metadata_button,
+            "name": html.escape(item["name"]),
+            "prompt": item.get("prompt", None),
+            "save_card_preview": '"' + html.escape(f"""return saveCardPreview(event, {quote_js(tabname)}, {quote_js(item["local_preview"])})""") + '"',
+            "search_only": " search_only" if search_only else "",
+            "search_terms": search_terms_html,
+            "sort_keys": sort_keys,
+            "style": f"'display: none; {height}{width}; font-size: {shared.opts.extra_networks_card_text_scale*100}%'",
+            "tabname": quote_js(tabname),
+        }
+
+        if template:
+            return template.format(**args)
+        else:
+            return self.card_page.format(**args)
+
+    def create_tree_view_html(self, tabname: str) -> str:
+        """Generates HTML for displaying folders in a tree view.
+
+        Args:
+            tabname: The name of the active tab.
+
+        Returns:
+            HTML string generated for this tree view.
+        """
+        res = ""
+
+        # Generate HTML for the tree.
+        roots = self.allowed_directories_for_previews()
+        tree_items = {v["filename"]: ExtraNetworksItem(v) for v in self.items.values()}
+        tree = get_tree([os.path.abspath(x) for x in roots], items=tree_items)
+
+        if not tree:
+            return res
+
+        file_template = "<li class='file-item'>{card}</li>"
+        dir_template = (
+            "<details {attributes} class='folder-item'>"
+            "<summary class='folder-item-summary' data-path='{data_path}' "
+            "onclick='extraNetworksFolderClick(event, \"{tabname}_extra_search\");'>"
+            "{folder_name}"
+            "</summary>"
+            "<ul class='folder-container'>{content}</ul>"
+            "</details>"
+        )
+
+        def _build_tree(data: Optional[dict[str, ExtraNetworksItem]] = None) -> str:
+            """Recursively builds HTML for a tree."""
+            _res = ""
+            if not data:
+                return "<li style='list-style-type: \"⚠️\";'>DIRECTORY IS EMPTY</li>"
+
+            for k, v in sorted(data.items(), key=lambda x: shared.natural_sort_key(x[0])):
+                if isinstance(v, (ExtraNetworksItem,)):
+                    item_html = self.create_item_html(tabname, v.item, self.card_page_minimal_template)
+                    _res += file_template.format(**{"card": item_html})
+                else:
+                    _res += dir_template.format(
+                        **{
+                            "attributes": "",
+                            "tabname": tabname,
+                            "folder_name": os.path.basename(k),
+                            "data_path": k,
+                            "content": _build_tree(v),
+                        }
+                    )
+            return _res
+
+        # Add each root directory to the tree.
+        for k, v in sorted(tree.items(), key=lambda x: shared.natural_sort_key(x[0])):
+            # If root is empty, append the "disabled" attribute to the template details tag.
+            res += "<ul class='folder-container'>"
+            res += dir_template.format(
+                **{
+                    "attributes": "open" if v else "open",
+                    "tabname": tabname,
+                    "folder_name": os.path.basename(k),
+                    "data_path": k,
+                    "content": _build_tree(v),
+                }
+            )
+            res += "</ul>"
+        res += "</ul>"
+        return res
+
+    def create_card_view_html(self, tabname):
+        res = ""
+        self.items = {x["name"]: x for x in self.list_items()}
+        for item in self.items.values():
+            res += self.create_item_html(tabname, item, self.card_page_template)
+
+        if res == "":
+            dirs = "".join([f"<li>{x}</li>" for x in self.allowed_directories_for_previews()])
+            res = shared.html("extra-networks-no-cards.html").format(dirs=dirs)
+
+        return res
+
+    def create_html(self, tabname):
+        self.lister.reset()
+        self.metadata = {}
+        self.items = {x["name"]: x for x in self.list_items()}
+
+        tree_view_html = self.create_tree_view_html(tabname)
+        card_view_html = self.create_card_view_html(tabname)
+        network_type_id = self.name.replace(" ", "_")
+
+        return self.extra_networks_pane_template.format(
+            **{
+                "tabname": tabname,
+                "network_type_id": network_type_id,
+                "tree_html": tree_view_html,
+                "items_html": card_view_html,
+            }
+        )
+
+    def create_item(self, name, index=None):
+        raise NotImplementedError()
+
+    def list_items(self):
+        raise NotImplementedError()
+
+    def allowed_directories_for_previews(self):
+        return []
+
+    def get_sort_keys(self, path):
+        """
+        List of default keys used for sorting in the UI.
+        """
+        pth = Path(path)
+        mtime, ctime = self.lister.mctime(path)
+        return {
+            "date_created": int(mtime),
+            "date_modified": int(ctime),
+            "name": pth.name.lower(),
+            "path": str(pth.parent).lower(),
+        }
+
+    def find_preview(self, path):
+        """
+        Find a preview PNG for a given path (without extension) and call link_preview on it.
+        """
+
+        potential_files = sum([[path + "." + ext, path + ".preview." + ext] for ext in allowed_preview_extensions()], [])
+
+        for file in potential_files:
+            if self.lister.exists(file):
+                return self.link_preview(file)
+
+        return None
+
+    def find_description(self, path):
+        """
+        Find and read a description file for a given path (without extension).
+        """
+        for file in [f"{path}.txt", f"{path}.description.txt"]:
+            if not self.lister.exists(file):
+                continue
+
+            try:
+                with open(file, "r", encoding="utf-8", errors="replace") as f:
+                    return f.read()
+            except OSError:
+                pass
+        return None
+
+    def create_user_metadata_editor(self, ui, tabname):
+        return ui_extra_networks_user_metadata.UserMetadataEditor(ui, tabname, self)
+
+
+def initialize():
+    extra_pages.clear()
+
+
+def register_default_pages():
+    from modules.ui_extra_networks_textual_inversion import ExtraNetworksPageTextualInversion
+    from modules.ui_extra_networks_hypernets import ExtraNetworksPageHypernetworks
+    from modules.ui_extra_networks_checkpoints import ExtraNetworksPageCheckpoints
+    register_page(ExtraNetworksPageTextualInversion())
+    register_page(ExtraNetworksPageHypernetworks())
+    register_page(ExtraNetworksPageCheckpoints())
+
+
+class ExtraNetworksUi:
+    def __init__(self):
+        self.pages = None
+        """gradio HTML components related to extra networks' pages"""
+
+        self.page_contents = None
+        """HTML content of the above; empty initially, filled when extra pages have to be shown"""
+
+        self.stored_extra_pages = None
+
+        self.button_save_preview = None
+        self.preview_target_filename = None
+
+        self.tabname = None
+
+
+def pages_in_preferred_order(pages):
+    tab_order = [x.lower().strip() for x in shared.opts.ui_extra_networks_tab_reorder.split(",")]
+
+    def tab_name_score(name):
+        name = name.lower()
+        for i, possible_match in enumerate(tab_order):
+            if possible_match in name:
+                return i
+
+        return len(pages)
+
+    tab_scores = {page.name: (tab_name_score(page.name), original_index) for original_index, page in enumerate(pages)}
+
+    return sorted(pages, key=lambda x: tab_scores[x.name])
+
+def create_ui(interface: gr.Blocks, unrelated_tabs, tabname):
+    from modules.ui import switch_values_symbol
+
+    ui = ExtraNetworksUi()
+    ui.pages = []
+    ui.pages_contents = []
+    ui.user_metadata_editors = []
+    ui.stored_extra_pages = pages_in_preferred_order(extra_pages.copy())
+    ui.tabname = tabname
+
+    related_tabs = []
+
+    for page in ui.stored_extra_pages:
+        with gr.Tab(page.title, elem_id=f"{tabname}_{page.id_page}", elem_classes=["extra-page"]) as tab:
+            with gr.Column(elem_id=f"{tabname}_{page.id_page}_prompts", elem_classes=["extra-page-prompts"]):
+                pass
+
+            elem_id = f"{tabname}_{page.id_page}_cards_html"
+            page_elem = gr.HTML('Loading...', elem_id=elem_id)
+            ui.pages.append(page_elem)
+            page_elem.change(
+                fn=lambda: None,
+                _js=f"function(){{applyExtraNetworkFilter({tabname}_extra_search); return []}}",
+                inputs=[],
+                outputs=[],
+            )
+
+            editor = page.create_user_metadata_editor(ui, tabname)
+            editor.create_ui()
+            ui.user_metadata_editors.append(editor)
+
+            related_tabs.append(tab)
+
+    edit_search = gr.Textbox('', show_label=False, elem_id=f"{tabname}_extra_search", elem_classes="search", placeholder="Search...", visible=False, interactive=True)
+    dropdown_sort = gr.Dropdown(choices=['Path', 'Name', 'Date Created', 'Date Modified', ], value=shared.opts.extra_networks_card_order_field, elem_id=tabname+"_extra_sort", elem_classes="sort", multiselect=False, visible=False, show_label=False, interactive=True, label=tabname+"_extra_sort_order")
+    button_sortorder = ToolButton(switch_values_symbol, elem_id=tabname+"_extra_sortorder", elem_classes=["sortorder"] + ([] if shared.opts.extra_networks_card_order == "Ascending" else ["sortReverse"]), visible=False, tooltip="Invert sort order")
+    button_refresh = gr.Button('Refresh', elem_id=tabname+"_extra_refresh", visible=False)
+
+    tab_controls = [
+        edit_search,
+        dropdown_sort,
+        button_sortorder,
+        button_refresh,
+    ]
+
+    ui.button_save_preview = gr.Button('Save preview', elem_id=tabname+"_save_preview", visible=False)
+    ui.preview_target_filename = gr.Textbox('Preview save filename', elem_id=tabname+"_preview_filename", visible=False)
+
+    for tab in unrelated_tabs:
+        tab.select(
+            fn=lambda: [gr.update(visible=False) for _ in tab_controls],
+            _js=f"function(){{ extraNetworksUnrelatedTabSelected('{tabname}'); }}",
+            inputs=[],
+            outputs=tab_controls,
+            show_progress=False,
+        )
+
+    for page, tab in zip(ui.stored_extra_pages, related_tabs):
+        allow_prompt = "true" if page.allow_prompt else "false"
+        allow_negative_prompt = "true" if page.allow_negative_prompt else "false"
+
+        jscode = (
+            "extraNetworksTabSelected("
+            f"'{tabname}', "
+            f"'{tabname}_{page.id_page}_prompts', "
+            f"'{allow_prompt}', "
+            f"'{allow_negative_prompt}'"
+            ");"
+        )
+
+        tab.select(
+            fn=lambda: [gr.update(visible=True) for _ in tab_controls],
+            _js="function(){ " + jscode + " }",
+            inputs=[],
+            outputs=tab_controls,
+            show_progress=False,
+        )
+
+    dropdown_sort.change(fn=lambda: None, _js="function(){ applyExtraNetworkSort('" + tabname + "'); }")
+
+    def create_html():
+        ui.pages_contents = [pg.create_html(ui.tabname) for pg in ui.stored_extra_pages]
+
+    def pages_html():
+        if not ui.pages_contents:
+            create_html()
+        return ui.pages_contents
+
+    def refresh():
+        for pg in ui.stored_extra_pages:
+            pg.refresh()
+        create_html()
+        return ui.pages_contents
+
+    interface.load(fn=pages_html, inputs=[], outputs=ui.pages)
+    button_refresh.click(fn=refresh, inputs=[], outputs=ui.pages)
+
+    return ui
+
+
+def path_is_parent(parent_path, child_path):
+    parent_path = os.path.abspath(parent_path)
+    child_path = os.path.abspath(child_path)
+
+    return child_path.startswith(parent_path)
+
+
+def setup_ui(ui, gallery):
+    def save_preview(index, images, filename):
+        # this function is here for backwards compatibility and likely will be removed soon
+
+        if len(images) == 0:
+            print("There is no image in gallery to save as a preview.")
+            return [page.create_html(ui.tabname) for page in ui.stored_extra_pages]
+
+        index = int(index)
+        index = 0 if index < 0 else index
+        index = len(images) - 1 if index >= len(images) else index
+
+        img_info = images[index if index >= 0 else 0]
+        image = image_from_url_text(img_info)
+        geninfo, items = read_info_from_image(image)
+
+        is_allowed = False
+        for extra_page in ui.stored_extra_pages:
+            if any(path_is_parent(x, filename) for x in extra_page.allowed_directories_for_previews()):
+                is_allowed = True
+                break
+
+        assert is_allowed, f'writing to {filename} is not allowed'
+
+        save_image_with_geninfo(image, geninfo, filename)
+
+        return [page.create_html(ui.tabname) for page in ui.stored_extra_pages]
+
+    ui.button_save_preview.click(
+        fn=save_preview,
+        _js="function(x, y, z){return [selected_gallery_index(), y, z]}",
+        inputs=[ui.preview_target_filename, gallery, ui.preview_target_filename],
+        outputs=[*ui.pages]
+    )
+
+    for editor in ui.user_metadata_editors:
+        editor.setup_ui(gallery)