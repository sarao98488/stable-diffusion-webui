import torch
from packaging import version
from einops import repeat
import math

from modules import devices
from modules.sd_hijack_utils import CondFunc


class TorchHijackForUnet:
    """
    This is torch, but with cat that resizes tensors to appropriate dimensions if they do not match;
    this makes it possible to create pictures with dimensions that are multiples of 8 rather than 64
    """

    def __getattr__(self, item):
        if item == 'cat':
            return self.cat

        if hasattr(torch, item):
            return getattr(torch, item)

        raise AttributeError(f"'{type(self).__name__}' object has no attribute '{item}'")

    def cat(self, tensors, *args, **kwargs):
        if len(tensors) == 2:
            a, b = tensors
            if a.shape[-2:] != b.shape[-2:]:
                a = torch.nn.functional.interpolate(a, b.shape[-2:], mode="nearest")

            tensors = (a, b)

        return torch.cat(tensors, *args, **kwargs)


th = TorchHijackForUnet()


# Below are monkey patches to enable upcasting a float16 UNet for float32 sampling
def apply_model(orig_func, self, x_noisy, t, cond, **kwargs):
    """Always make sure inputs to unet are in correct dtype."""
    if isinstance(cond, dict):
        for y in cond.keys():
            if isinstance(cond[y], list):
                cond[y] = [x.to(devices.dtype_unet) if isinstance(x, torch.Tensor) else x for x in cond[y]]
            else:
                cond[y] = cond[y].to(devices.dtype_unet) if isinstance(cond[y], torch.Tensor) else cond[y]

    with devices.autocast():
        result = orig_func(self, x_noisy.to(devices.dtype_unet), t.to(devices.dtype_unet), cond, **kwargs)
        if devices.unet_needs_upcast:
            return result.float()
        else:
            return result


# Monkey patch to create timestep embed tensor on device, avoiding a block.
def timestep_embedding(_, timesteps, dim, max_period=10000, repeat_only=False):
    """
    Create sinusoidal timestep embeddings.
    :param timesteps: a 1-D Tensor of N indices, one per batch element.
                      These may be fractional.
    :param dim: the dimension of the output.
    :param max_period: controls the minimum frequency of the embeddings.
    :return: an [N x dim] Tensor of positional embeddings.
    """
    if not repeat_only:
        half = dim // 2
        freqs = torch.exp(
            -math.log(max_period) * torch.arange(start=0, end=half, dtype=torch.float32, device=timesteps.device) / half
        )
        args = timesteps[:, None].float() * freqs[None]
        embedding = torch.cat([torch.cos(args), torch.sin(args)], dim=-1)
        if dim % 2:
            embedding = torch.cat([embedding, torch.zeros_like(embedding[:, :1])], dim=-1)
    else:
        embedding = repeat(timesteps, 'b -> b d', d=dim)
    return embedding


# Monkey patch to SpatialTransformer removing unnecessary contiguous calls.
# Prevents a lot of unnecessary aten::copy_ calls
def spatial_transformer_forward(_, self, x: torch.Tensor, context=None):
    # note: if no context is given, cross-attention defaults to self-attention
    if not isinstance(context, list):
        context = [context]
    b, c, h, w = x.shape
    x_in = x
    x = self.norm(x)
    if not self.use_linear:
        x = self.proj_in(x)
    x = x.permute(0, 2, 3, 1).reshape(b, h * w, c)
    if self.use_linear:
        x = self.proj_in(x)
    for i, block in enumerate(self.transformer_blocks):
        x = block(x, context=context[i])
    if self.use_linear:
        x = self.proj_out(x)
    x = x.view(b, h, w, c).permute(0, 3, 1, 2)
    if not self.use_linear:
        x = self.proj_out(x)
    return x + x_in


class GELUHijack(torch.nn.GELU, torch.nn.Module):
    def __init__(self, *args, **kwargs):
        torch.nn.GELU.__init__(self, *args, **kwargs)
    def forward(self, x):
        if devices.unet_needs_upcast:
            return torch.nn.GELU.forward(self.float(), x.float()).to(devices.dtype_unet)
        else:
            return torch.nn.GELU.forward(self, x)


ddpm_edit_hijack = None
def hijack_ddpm_edit():
    global ddpm_edit_hijack
    if not ddpm_edit_hijack:
        CondFunc('modules.models.diffusion.ddpm_edit.LatentDiffusion.decode_first_stage', first_stage_sub, first_stage_cond)
        CondFunc('modules.models.diffusion.ddpm_edit.LatentDiffusion.encode_first_stage', first_stage_sub, first_stage_cond)
        ddpm_edit_hijack = CondFunc('modules.models.diffusion.ddpm_edit.LatentDiffusion.apply_model', apply_model)


unet_needs_upcast = lambda *args, **kwargs: devices.unet_needs_upcast
<<<<<<< HEAD
CondFunc('ldm.models.diffusion.ddpm.LatentDiffusion.apply_model', apply_model, unet_needs_upcast)
CondFunc('ldm.modules.diffusionmodules.openaimodel.timestep_embedding', timestep_embedding, lambda *args, **kwargs: True)
CondFunc('ldm.modules.attention.SpatialTransformer.forward', spatial_transformer_forward, lambda *args, **kwargs: True)
CondFunc('ldm.modules.diffusionmodules.openaimodel.timestep_embedding', lambda orig_func, timesteps, *args, **kwargs: orig_func(timesteps, *args, **kwargs).to(torch.float32 if timesteps.dtype == torch.int64 else devices.dtype_unet), unet_needs_upcast)
=======

>>>>>>> 33b73c47
if version.parse(torch.__version__) <= version.parse("1.13.2") or torch.cuda.is_available():
    CondFunc('ldm.modules.diffusionmodules.util.GroupNorm32.forward', lambda orig_func, self, *args, **kwargs: orig_func(self.float(), *args, **kwargs), unet_needs_upcast)
    CondFunc('ldm.modules.attention.GEGLU.forward', lambda orig_func, self, x: orig_func(self.float(), x.float()).to(devices.dtype_unet), unet_needs_upcast)
    CondFunc('open_clip.transformer.ResidualAttentionBlock.__init__', lambda orig_func, *args, **kwargs: kwargs.update({'act_layer': GELUHijack}) and False or orig_func(*args, **kwargs), lambda _, *args, **kwargs: kwargs.get('act_layer') is None or kwargs['act_layer'] == torch.nn.GELU)

first_stage_cond = lambda _, self, *args, **kwargs: devices.unet_needs_upcast and self.model.diffusion_model.dtype == torch.float16
first_stage_sub = lambda orig_func, self, x, **kwargs: orig_func(self, x.to(devices.dtype_vae), **kwargs)
CondFunc('ldm.models.diffusion.ddpm.LatentDiffusion.decode_first_stage', first_stage_sub, first_stage_cond)
CondFunc('ldm.models.diffusion.ddpm.LatentDiffusion.encode_first_stage', first_stage_sub, first_stage_cond)
CondFunc('ldm.models.diffusion.ddpm.LatentDiffusion.get_first_stage_encoding', lambda orig_func, *args, **kwargs: orig_func(*args, **kwargs).float(), first_stage_cond)

CondFunc('ldm.models.diffusion.ddpm.LatentDiffusion.apply_model', apply_model)
CondFunc('sgm.modules.diffusionmodules.wrappers.OpenAIWrapper.forward', apply_model)


def timestep_embedding_cast_result(orig_func, timesteps, *args, **kwargs):
    if devices.unet_needs_upcast and timesteps.dtype == torch.int64:
        dtype = torch.float32
    else:
        dtype = devices.dtype_unet
    return orig_func(timesteps, *args, **kwargs).to(dtype=dtype)


CondFunc('ldm.modules.diffusionmodules.openaimodel.timestep_embedding', timestep_embedding_cast_result)
CondFunc('sgm.modules.diffusionmodules.openaimodel.timestep_embedding', timestep_embedding_cast_result)
<|MERGE_RESOLUTION|>--- conflicted
+++ resolved
@@ -1,157 +1,154 @@
-import torch
-from packaging import version
-from einops import repeat
-import math
-
-from modules import devices
-from modules.sd_hijack_utils import CondFunc
-
-
-class TorchHijackForUnet:
-    """
-    This is torch, but with cat that resizes tensors to appropriate dimensions if they do not match;
-    this makes it possible to create pictures with dimensions that are multiples of 8 rather than 64
-    """
-
-    def __getattr__(self, item):
-        if item == 'cat':
-            return self.cat
-
-        if hasattr(torch, item):
-            return getattr(torch, item)
-
-        raise AttributeError(f"'{type(self).__name__}' object has no attribute '{item}'")
-
-    def cat(self, tensors, *args, **kwargs):
-        if len(tensors) == 2:
-            a, b = tensors
-            if a.shape[-2:] != b.shape[-2:]:
-                a = torch.nn.functional.interpolate(a, b.shape[-2:], mode="nearest")
-
-            tensors = (a, b)
-
-        return torch.cat(tensors, *args, **kwargs)
-
-
-th = TorchHijackForUnet()
-
-
-# Below are monkey patches to enable upcasting a float16 UNet for float32 sampling
-def apply_model(orig_func, self, x_noisy, t, cond, **kwargs):
-    """Always make sure inputs to unet are in correct dtype."""
-    if isinstance(cond, dict):
-        for y in cond.keys():
-            if isinstance(cond[y], list):
-                cond[y] = [x.to(devices.dtype_unet) if isinstance(x, torch.Tensor) else x for x in cond[y]]
-            else:
-                cond[y] = cond[y].to(devices.dtype_unet) if isinstance(cond[y], torch.Tensor) else cond[y]
-
-    with devices.autocast():
-        result = orig_func(self, x_noisy.to(devices.dtype_unet), t.to(devices.dtype_unet), cond, **kwargs)
-        if devices.unet_needs_upcast:
-            return result.float()
-        else:
-            return result
-
-
-# Monkey patch to create timestep embed tensor on device, avoiding a block.
-def timestep_embedding(_, timesteps, dim, max_period=10000, repeat_only=False):
-    """
-    Create sinusoidal timestep embeddings.
-    :param timesteps: a 1-D Tensor of N indices, one per batch element.
-                      These may be fractional.
-    :param dim: the dimension of the output.
-    :param max_period: controls the minimum frequency of the embeddings.
-    :return: an [N x dim] Tensor of positional embeddings.
-    """
-    if not repeat_only:
-        half = dim // 2
-        freqs = torch.exp(
-            -math.log(max_period) * torch.arange(start=0, end=half, dtype=torch.float32, device=timesteps.device) / half
-        )
-        args = timesteps[:, None].float() * freqs[None]
-        embedding = torch.cat([torch.cos(args), torch.sin(args)], dim=-1)
-        if dim % 2:
-            embedding = torch.cat([embedding, torch.zeros_like(embedding[:, :1])], dim=-1)
-    else:
-        embedding = repeat(timesteps, 'b -> b d', d=dim)
-    return embedding
-
-
-# Monkey patch to SpatialTransformer removing unnecessary contiguous calls.
-# Prevents a lot of unnecessary aten::copy_ calls
-def spatial_transformer_forward(_, self, x: torch.Tensor, context=None):
-    # note: if no context is given, cross-attention defaults to self-attention
-    if not isinstance(context, list):
-        context = [context]
-    b, c, h, w = x.shape
-    x_in = x
-    x = self.norm(x)
-    if not self.use_linear:
-        x = self.proj_in(x)
-    x = x.permute(0, 2, 3, 1).reshape(b, h * w, c)
-    if self.use_linear:
-        x = self.proj_in(x)
-    for i, block in enumerate(self.transformer_blocks):
-        x = block(x, context=context[i])
-    if self.use_linear:
-        x = self.proj_out(x)
-    x = x.view(b, h, w, c).permute(0, 3, 1, 2)
-    if not self.use_linear:
-        x = self.proj_out(x)
-    return x + x_in
-
-
-class GELUHijack(torch.nn.GELU, torch.nn.Module):
-    def __init__(self, *args, **kwargs):
-        torch.nn.GELU.__init__(self, *args, **kwargs)
-    def forward(self, x):
-        if devices.unet_needs_upcast:
-            return torch.nn.GELU.forward(self.float(), x.float()).to(devices.dtype_unet)
-        else:
-            return torch.nn.GELU.forward(self, x)
-
-
-ddpm_edit_hijack = None
-def hijack_ddpm_edit():
-    global ddpm_edit_hijack
-    if not ddpm_edit_hijack:
-        CondFunc('modules.models.diffusion.ddpm_edit.LatentDiffusion.decode_first_stage', first_stage_sub, first_stage_cond)
-        CondFunc('modules.models.diffusion.ddpm_edit.LatentDiffusion.encode_first_stage', first_stage_sub, first_stage_cond)
-        ddpm_edit_hijack = CondFunc('modules.models.diffusion.ddpm_edit.LatentDiffusion.apply_model', apply_model)
-
-
-unet_needs_upcast = lambda *args, **kwargs: devices.unet_needs_upcast
-<<<<<<< HEAD
-CondFunc('ldm.models.diffusion.ddpm.LatentDiffusion.apply_model', apply_model, unet_needs_upcast)
-CondFunc('ldm.modules.diffusionmodules.openaimodel.timestep_embedding', timestep_embedding, lambda *args, **kwargs: True)
-CondFunc('ldm.modules.attention.SpatialTransformer.forward', spatial_transformer_forward, lambda *args, **kwargs: True)
-CondFunc('ldm.modules.diffusionmodules.openaimodel.timestep_embedding', lambda orig_func, timesteps, *args, **kwargs: orig_func(timesteps, *args, **kwargs).to(torch.float32 if timesteps.dtype == torch.int64 else devices.dtype_unet), unet_needs_upcast)
-=======
-
->>>>>>> 33b73c47
-if version.parse(torch.__version__) <= version.parse("1.13.2") or torch.cuda.is_available():
-    CondFunc('ldm.modules.diffusionmodules.util.GroupNorm32.forward', lambda orig_func, self, *args, **kwargs: orig_func(self.float(), *args, **kwargs), unet_needs_upcast)
-    CondFunc('ldm.modules.attention.GEGLU.forward', lambda orig_func, self, x: orig_func(self.float(), x.float()).to(devices.dtype_unet), unet_needs_upcast)
-    CondFunc('open_clip.transformer.ResidualAttentionBlock.__init__', lambda orig_func, *args, **kwargs: kwargs.update({'act_layer': GELUHijack}) and False or orig_func(*args, **kwargs), lambda _, *args, **kwargs: kwargs.get('act_layer') is None or kwargs['act_layer'] == torch.nn.GELU)
-
-first_stage_cond = lambda _, self, *args, **kwargs: devices.unet_needs_upcast and self.model.diffusion_model.dtype == torch.float16
-first_stage_sub = lambda orig_func, self, x, **kwargs: orig_func(self, x.to(devices.dtype_vae), **kwargs)
-CondFunc('ldm.models.diffusion.ddpm.LatentDiffusion.decode_first_stage', first_stage_sub, first_stage_cond)
-CondFunc('ldm.models.diffusion.ddpm.LatentDiffusion.encode_first_stage', first_stage_sub, first_stage_cond)
-CondFunc('ldm.models.diffusion.ddpm.LatentDiffusion.get_first_stage_encoding', lambda orig_func, *args, **kwargs: orig_func(*args, **kwargs).float(), first_stage_cond)
-
-CondFunc('ldm.models.diffusion.ddpm.LatentDiffusion.apply_model', apply_model)
-CondFunc('sgm.modules.diffusionmodules.wrappers.OpenAIWrapper.forward', apply_model)
-
-
-def timestep_embedding_cast_result(orig_func, timesteps, *args, **kwargs):
-    if devices.unet_needs_upcast and timesteps.dtype == torch.int64:
-        dtype = torch.float32
-    else:
-        dtype = devices.dtype_unet
-    return orig_func(timesteps, *args, **kwargs).to(dtype=dtype)
-
-
-CondFunc('ldm.modules.diffusionmodules.openaimodel.timestep_embedding', timestep_embedding_cast_result)
-CondFunc('sgm.modules.diffusionmodules.openaimodel.timestep_embedding', timestep_embedding_cast_result)
+import torch
+from packaging import version
+from einops import repeat
+import math
+
+from modules import devices
+from modules.sd_hijack_utils import CondFunc
+
+
+class TorchHijackForUnet:
+    """
+    This is torch, but with cat that resizes tensors to appropriate dimensions if they do not match;
+    this makes it possible to create pictures with dimensions that are multiples of 8 rather than 64
+    """
+
+    def __getattr__(self, item):
+        if item == 'cat':
+            return self.cat
+
+        if hasattr(torch, item):
+            return getattr(torch, item)
+
+        raise AttributeError(f"'{type(self).__name__}' object has no attribute '{item}'")
+
+    def cat(self, tensors, *args, **kwargs):
+        if len(tensors) == 2:
+            a, b = tensors
+            if a.shape[-2:] != b.shape[-2:]:
+                a = torch.nn.functional.interpolate(a, b.shape[-2:], mode="nearest")
+
+            tensors = (a, b)
+
+        return torch.cat(tensors, *args, **kwargs)
+
+
+th = TorchHijackForUnet()
+
+
+# Below are monkey patches to enable upcasting a float16 UNet for float32 sampling
+def apply_model(orig_func, self, x_noisy, t, cond, **kwargs):
+    """Always make sure inputs to unet are in correct dtype."""
+    if isinstance(cond, dict):
+        for y in cond.keys():
+            if isinstance(cond[y], list):
+                cond[y] = [x.to(devices.dtype_unet) if isinstance(x, torch.Tensor) else x for x in cond[y]]
+            else:
+                cond[y] = cond[y].to(devices.dtype_unet) if isinstance(cond[y], torch.Tensor) else cond[y]
+
+    with devices.autocast():
+        result = orig_func(self, x_noisy.to(devices.dtype_unet), t.to(devices.dtype_unet), cond, **kwargs)
+        if devices.unet_needs_upcast:
+            return result.float()
+        else:
+            return result
+
+
+# Monkey patch to create timestep embed tensor on device, avoiding a block.
+def timestep_embedding(_, timesteps, dim, max_period=10000, repeat_only=False):
+    """
+    Create sinusoidal timestep embeddings.
+    :param timesteps: a 1-D Tensor of N indices, one per batch element.
+                      These may be fractional.
+    :param dim: the dimension of the output.
+    :param max_period: controls the minimum frequency of the embeddings.
+    :return: an [N x dim] Tensor of positional embeddings.
+    """
+    if not repeat_only:
+        half = dim // 2
+        freqs = torch.exp(
+            -math.log(max_period) * torch.arange(start=0, end=half, dtype=torch.float32, device=timesteps.device) / half
+        )
+        args = timesteps[:, None].float() * freqs[None]
+        embedding = torch.cat([torch.cos(args), torch.sin(args)], dim=-1)
+        if dim % 2:
+            embedding = torch.cat([embedding, torch.zeros_like(embedding[:, :1])], dim=-1)
+    else:
+        embedding = repeat(timesteps, 'b -> b d', d=dim)
+    return embedding
+
+
+# Monkey patch to SpatialTransformer removing unnecessary contiguous calls.
+# Prevents a lot of unnecessary aten::copy_ calls
+def spatial_transformer_forward(_, self, x: torch.Tensor, context=None):
+    # note: if no context is given, cross-attention defaults to self-attention
+    if not isinstance(context, list):
+        context = [context]
+    b, c, h, w = x.shape
+    x_in = x
+    x = self.norm(x)
+    if not self.use_linear:
+        x = self.proj_in(x)
+    x = x.permute(0, 2, 3, 1).reshape(b, h * w, c)
+    if self.use_linear:
+        x = self.proj_in(x)
+    for i, block in enumerate(self.transformer_blocks):
+        x = block(x, context=context[i])
+    if self.use_linear:
+        x = self.proj_out(x)
+    x = x.view(b, h, w, c).permute(0, 3, 1, 2)
+    if not self.use_linear:
+        x = self.proj_out(x)
+    return x + x_in
+
+
+class GELUHijack(torch.nn.GELU, torch.nn.Module):
+    def __init__(self, *args, **kwargs):
+        torch.nn.GELU.__init__(self, *args, **kwargs)
+    def forward(self, x):
+        if devices.unet_needs_upcast:
+            return torch.nn.GELU.forward(self.float(), x.float()).to(devices.dtype_unet)
+        else:
+            return torch.nn.GELU.forward(self, x)
+
+
+ddpm_edit_hijack = None
+def hijack_ddpm_edit():
+    global ddpm_edit_hijack
+    if not ddpm_edit_hijack:
+        CondFunc('modules.models.diffusion.ddpm_edit.LatentDiffusion.decode_first_stage', first_stage_sub, first_stage_cond)
+        CondFunc('modules.models.diffusion.ddpm_edit.LatentDiffusion.encode_first_stage', first_stage_sub, first_stage_cond)
+        ddpm_edit_hijack = CondFunc('modules.models.diffusion.ddpm_edit.LatentDiffusion.apply_model', apply_model)
+
+
+unet_needs_upcast = lambda *args, **kwargs: devices.unet_needs_upcast
+CondFunc('ldm.models.diffusion.ddpm.LatentDiffusion.apply_model', apply_model, unet_needs_upcast)
+CondFunc('ldm.modules.diffusionmodules.openaimodel.timestep_embedding', timestep_embedding)
+CondFunc('ldm.modules.attention.SpatialTransformer.forward', spatial_transformer_forward)
+CondFunc('ldm.modules.diffusionmodules.openaimodel.timestep_embedding', lambda orig_func, timesteps, *args, **kwargs: orig_func(timesteps, *args, **kwargs).to(torch.float32 if timesteps.dtype == torch.int64 else devices.dtype_unet), unet_needs_upcast)
+
+if version.parse(torch.__version__) <= version.parse("1.13.2") or torch.cuda.is_available():
+    CondFunc('ldm.modules.diffusionmodules.util.GroupNorm32.forward', lambda orig_func, self, *args, **kwargs: orig_func(self.float(), *args, **kwargs), unet_needs_upcast)
+    CondFunc('ldm.modules.attention.GEGLU.forward', lambda orig_func, self, x: orig_func(self.float(), x.float()).to(devices.dtype_unet), unet_needs_upcast)
+    CondFunc('open_clip.transformer.ResidualAttentionBlock.__init__', lambda orig_func, *args, **kwargs: kwargs.update({'act_layer': GELUHijack}) and False or orig_func(*args, **kwargs), lambda _, *args, **kwargs: kwargs.get('act_layer') is None or kwargs['act_layer'] == torch.nn.GELU)
+
+first_stage_cond = lambda _, self, *args, **kwargs: devices.unet_needs_upcast and self.model.diffusion_model.dtype == torch.float16
+first_stage_sub = lambda orig_func, self, x, **kwargs: orig_func(self, x.to(devices.dtype_vae), **kwargs)
+CondFunc('ldm.models.diffusion.ddpm.LatentDiffusion.decode_first_stage', first_stage_sub, first_stage_cond)
+CondFunc('ldm.models.diffusion.ddpm.LatentDiffusion.encode_first_stage', first_stage_sub, first_stage_cond)
+CondFunc('ldm.models.diffusion.ddpm.LatentDiffusion.get_first_stage_encoding', lambda orig_func, *args, **kwargs: orig_func(*args, **kwargs).float(), first_stage_cond)
+
+CondFunc('ldm.models.diffusion.ddpm.LatentDiffusion.apply_model', apply_model)
+CondFunc('sgm.modules.diffusionmodules.wrappers.OpenAIWrapper.forward', apply_model)
+
+
+def timestep_embedding_cast_result(orig_func, timesteps, *args, **kwargs):
+    if devices.unet_needs_upcast and timesteps.dtype == torch.int64:
+        dtype = torch.float32
+    else:
+        dtype = devices.dtype_unet
+    return orig_func(timesteps, *args, **kwargs).to(dtype=dtype)
+
+
+CondFunc('ldm.modules.diffusionmodules.openaimodel.timestep_embedding', timestep_embedding_cast_result)
+CondFunc('sgm.modules.diffusionmodules.openaimodel.timestep_embedding', timestep_embedding_cast_result)